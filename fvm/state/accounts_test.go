--- conflicted
+++ resolved
@@ -19,11 +19,7 @@
 		err := accounts.Create(nil, address)
 		require.NoError(t, err)
 
-<<<<<<< HEAD
-		// storage_used + exists + code + key count
-=======
 		// storage_used + exists + key count
->>>>>>> a75c0aec
 		require.Equal(t, len(ledger.RegisterTouches), 3)
 	})
 
@@ -178,11 +174,7 @@
 
 		storageUsed, err := accounts.GetStorageUsed(address)
 		require.NoError(t, err)
-<<<<<<< HEAD
 		require.Equal(t, uint64(55), storageUsed)
-=======
-		require.Equal(t, storageUsed, uint64(55))
->>>>>>> a75c0aec
 	})
 
 	t.Run("Storage used on register set increases", func(t *testing.T) {
@@ -199,11 +191,7 @@
 
 		storageUsed, err := accounts.GetStorageUsed(address)
 		require.NoError(t, err)
-<<<<<<< HEAD
 		require.Equal(t, uint64(55+34), storageUsed)
-=======
-		require.Equal(t, storageUsed, uint64(55+34))
->>>>>>> a75c0aec
 	})
 
 	t.Run("Storage used, set twice on same register to same value, stays the same", func(t *testing.T) {
@@ -222,11 +210,7 @@
 
 		storageUsed, err := accounts.GetStorageUsed(address)
 		require.NoError(t, err)
-<<<<<<< HEAD
 		require.Equal(t, uint64(55+34), storageUsed)
-=======
-		require.Equal(t, storageUsed, uint64(55+34))
->>>>>>> a75c0aec
 	})
 
 	t.Run("Storage used, set twice on same register to larger value, increases", func(t *testing.T) {
@@ -245,11 +229,7 @@
 
 		storageUsed, err := accounts.GetStorageUsed(address)
 		require.NoError(t, err)
-<<<<<<< HEAD
 		require.Equal(t, uint64(55+35), storageUsed)
-=======
-		require.Equal(t, storageUsed, uint64(55+35))
->>>>>>> a75c0aec
 	})
 
 	t.Run("Storage used, set twice on same register to smaller value, decreases", func(t *testing.T) {
@@ -268,11 +248,7 @@
 
 		storageUsed, err := accounts.GetStorageUsed(address)
 		require.NoError(t, err)
-<<<<<<< HEAD
 		require.Equal(t, uint64(55+33), storageUsed)
-=======
-		require.Equal(t, storageUsed, uint64(55+33))
->>>>>>> a75c0aec
 	})
 
 	t.Run("Storage used, after register deleted, decreases", func(t *testing.T) {
@@ -291,11 +267,7 @@
 
 		storageUsed, err := accounts.GetStorageUsed(address)
 		require.NoError(t, err)
-<<<<<<< HEAD
 		require.Equal(t, uint64(55+0), storageUsed)
-=======
-		require.Equal(t, storageUsed, uint64(55+0))
->>>>>>> a75c0aec
 	})
 
 	t.Run("Storage used on a complex scenario has correct value", func(t *testing.T) {
@@ -324,11 +296,7 @@
 
 		storageUsed, err := accounts.GetStorageUsed(address)
 		require.NoError(t, err)
-<<<<<<< HEAD
 		require.Equal(t, uint64(55+33+46), storageUsed)
-=======
-		require.Equal(t, storageUsed, uint64(55+33+46))
->>>>>>> a75c0aec
 	})
 }
 
