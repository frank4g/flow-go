package fvm

import (
	"encoding/hex"
	"fmt"

	"github.com/onflow/cadence"
	jsoncdc "github.com/onflow/cadence/encoding/json"

	"github.com/onflow/flow-core-contracts/lib/go/contracts"
	"github.com/onflow/flow-core-contracts/lib/go/templates"

	"github.com/onflow/flow-go/fvm/errors"
	"github.com/onflow/flow-go/fvm/programs"
	"github.com/onflow/flow-go/fvm/state"
	"github.com/onflow/flow-go/model/flow"
	"github.com/onflow/flow-go/module/epochs"
)

// A BootstrapProcedure is an invokable that can be used to bootstrap the ledger state
// with the default accounts and contracts required by the Flow virtual machine.
type BootstrapProcedure struct {
	vm        *VirtualMachine
	ctx       Context
	sth       *state.StateHolder
	programs  *programs.Programs
	accounts  *state.Accounts
	rootBlock *flow.Header

	// genesis parameters
	serviceAccountPublicKey flow.AccountPublicKey
	initialTokenSupply      cadence.UFix64
	addressGenerator        flow.AddressGenerator

	accountCreationFee        cadence.UFix64
	transactionFee            cadence.UFix64
	minimumStorageReservation cadence.UFix64
	storagePerFlow            cadence.UFix64

	// config values for epoch smart-contracts
	epochConfig epochs.EpochConfig

	// list of initial network participants for whom we will create/stake flow
	// accounts and retrieve epoch-related resources
	identities flow.IdentityList
}

type BootstrapProcedureOption func(*BootstrapProcedure) *BootstrapProcedure

func WithInitialTokenSupply(supply cadence.UFix64) BootstrapProcedureOption {
	return func(bp *BootstrapProcedure) *BootstrapProcedure {
		bp.initialTokenSupply = supply
		return bp
	}
}

var DefaultAccountCreationFee = func() cadence.UFix64 {
	value, err := cadence.NewUFix64("0.00100000")
	if err != nil {
		panic(fmt.Errorf("invalid default account creation fee: %w", err))
	}
	return value
}()

var DefaultMinimumStorageReservation = func() cadence.UFix64 {
	value, err := cadence.NewUFix64("0.00100000")
	if err != nil {
		panic(fmt.Errorf("invalid default minimum storage reservation: %w", err))
	}
	return value
}()

var DefaultStorageMBPerFLOW = func() cadence.UFix64 {
	value, err := cadence.NewUFix64("10.00000000")
	if err != nil {
		panic(fmt.Errorf("invalid default minimum storage reservation: %w", err))
	}
	return value
}()

// DefaultTransactionFees are the default transaction fees if transaction fees are on.
// If they are off (which is the default behaviour) that means the transaction fees are 0.0.
var DefaultTransactionFees = func() cadence.UFix64 {
	value, err := cadence.NewUFix64("0.0001")
	if err != nil {
		panic(fmt.Errorf("invalid default transaction fees: %w", err))
	}
	return value
}()

func WithAccountCreationFee(fee cadence.UFix64) BootstrapProcedureOption {
	return func(bp *BootstrapProcedure) *BootstrapProcedure {
		bp.accountCreationFee = fee
		return bp
	}
}

func WithTransactionFee(fee cadence.UFix64) BootstrapProcedureOption {
	return func(bp *BootstrapProcedure) *BootstrapProcedure {
		bp.transactionFee = fee
		return bp
	}
}

func WithMinimumStorageReservation(reservation cadence.UFix64) BootstrapProcedureOption {
	return func(bp *BootstrapProcedure) *BootstrapProcedure {
		bp.minimumStorageReservation = reservation
		return bp
	}
}

func WithEpochConfig(epochConfig epochs.EpochConfig) BootstrapProcedureOption {
	return func(bp *BootstrapProcedure) *BootstrapProcedure {
		bp.epochConfig = epochConfig
		return bp
	}
}

func WithRootBlock(rootBlock *flow.Header) BootstrapProcedureOption {
	return func(bp *BootstrapProcedure) *BootstrapProcedure {
		bp.rootBlock = rootBlock
		return bp
	}
}

<<<<<<< HEAD
func WithIdentities(identities flow.IdentityList) BootstrapProcedureOption {
	return func(bp *BootstrapProcedure) *BootstrapProcedure {
		bp.identities = identities
=======
func WithStorageMBPerFLOW(ratio cadence.UFix64) BootstrapProcedureOption {
	return func(bp *BootstrapProcedure) *BootstrapProcedure {
		bp.storagePerFlow = ratio
>>>>>>> e06816ec
		return bp
	}
}

// Bootstrap returns a new BootstrapProcedure instance configured with the provided
// genesis parameters.
func Bootstrap(
	serviceAccountPublicKey flow.AccountPublicKey,
	opts ...BootstrapProcedureOption,
) *BootstrapProcedure {
	bootstrapProcedure := &BootstrapProcedure{
		serviceAccountPublicKey: serviceAccountPublicKey,
		transactionFee:          0,
		epochConfig:             epochs.DefaultEpochConfig(),
	}

	for _, applyOption := range opts {
		bootstrapProcedure = applyOption(bootstrapProcedure)
	}
	return bootstrapProcedure
}

func (b *BootstrapProcedure) Run(vm *VirtualMachine, ctx Context, sth *state.StateHolder, programs *programs.Programs) error {
	b.vm = vm
	b.ctx = NewContextFromParent(ctx, WithRestrictedDeployment(false))
	b.rootBlock = flow.Genesis(flow.ChainID(ctx.Chain.String())).Header
	b.sth = sth
	b.programs = programs

	// initialize the account addressing state
	b.accounts = state.NewAccounts(b.sth)
	addressGenerator := state.NewStateBoundAddressGenerator(b.sth, ctx.Chain)
	b.addressGenerator = addressGenerator

	service := b.createServiceAccount(b.serviceAccountPublicKey)

	fungibleToken := b.deployFungibleToken()
	flowToken := b.deployFlowToken(service, fungibleToken)
	feeContract := b.deployFlowFees(service, fungibleToken, flowToken)
	b.deployStorageFees(service, fungibleToken, flowToken)

	if b.initialTokenSupply > 0 {
		b.mintInitialTokens(service, fungibleToken, flowToken, b.initialTokenSupply)
	}

	b.deployServiceAccount(service, fungibleToken, flowToken, feeContract)

	b.setupFees(service, b.transactionFee, b.accountCreationFee, b.minimumStorageReservation, b.storagePerFlow)

	b.setupStorageForServiceAccounts(service, fungibleToken, flowToken, feeContract)

	b.deployDKG(service)

	b.deployQC(service)

	b.deployIDTableStaking(service,
		fungibleToken,
		flowToken)

	b.deployEpoch(service, fungibleToken, flowToken)

	b.registerNodes(service, flowToken)

	return nil
}

func (b *BootstrapProcedure) createAccount() flow.Address {
	address, err := b.addressGenerator.NextAddress()
	if err != nil {
		panic(fmt.Sprintf("failed to generate address: %s", err))
	}

	err = b.accounts.Create(nil, address)
	if err != nil {
		panic(fmt.Sprintf("failed to create account: %s", err))
	}

	return address
}

func (b *BootstrapProcedure) createServiceAccount(accountKey flow.AccountPublicKey) flow.Address {
	address, err := b.addressGenerator.NextAddress()
	if err != nil {
		panic(fmt.Sprintf("failed to generate address: %s", err))
	}

	err = b.accounts.Create([]flow.AccountPublicKey{accountKey}, address)
	if err != nil {
		panic(fmt.Sprintf("failed to create service account: %s", err))
	}

	return address
}

func (b *BootstrapProcedure) deployFungibleToken() flow.Address {
	fungibleToken := b.createAccount()

	txError, err := b.vm.invokeMetaTransaction(
		b.ctx,
		deployContractTransaction(fungibleToken, contracts.FungibleToken(), "FungibleToken"),
		b.sth,
		b.programs,
	)
	panicOnMetaInvokeErrf("failed to deploy fungible token contract: %s", txError, err)
	return fungibleToken
}

func (b *BootstrapProcedure) deployFlowToken(service, fungibleToken flow.Address) flow.Address {
	flowToken := b.createAccount()

	contract := contracts.FlowToken(fungibleToken.HexWithPrefix())

	txError, err := b.vm.invokeMetaTransaction(
		b.ctx,
		deployFlowTokenTransaction(flowToken, service, contract),
		b.sth,
		b.programs,
	)
	panicOnMetaInvokeErrf("failed to deploy Flow token contract: %s", txError, err)
	return flowToken
}

func (b *BootstrapProcedure) deployFlowFees(service, fungibleToken, flowToken flow.Address) flow.Address {
	flowFees := b.createAccount()

	contract := contracts.FlowFees(
		fungibleToken.HexWithPrefix(),
		flowToken.HexWithPrefix(),
	)

	txError, err := b.vm.invokeMetaTransaction(
		b.ctx,
		deployFlowFeesTransaction(flowFees, service, contract),
		b.sth,
		b.programs,
	)
	panicOnMetaInvokeErrf("failed to deploy fees contract: %s", txError, err)
	return flowFees
}

func (b *BootstrapProcedure) deployStorageFees(service, fungibleToken, flowToken flow.Address) {
	contract := contracts.FlowStorageFees(
		fungibleToken.HexWithPrefix(),
		flowToken.HexWithPrefix(),
	)

	// deploy storage fees contract on the service account
	txError, err := b.vm.invokeMetaTransaction(
		b.ctx,
		deployStorageFeesTransaction(service, contract),
		b.sth,
		b.programs,
	)
	panicOnMetaInvokeErrf("failed to deploy storage fees contract: %s", txError, err)
}

func (b *BootstrapProcedure) deployDKG(service flow.Address) {
	contract := contracts.FlowDKG()
	txError, err := b.vm.invokeMetaTransaction(
		b.ctx,
		deployContractTransaction(service, contract, "FlowDKG"),
		b.sth,
		b.programs,
	)
	panicOnMetaInvokeErrf("failed to deploy DKG contract: %s", txError, err)
}

func (b *BootstrapProcedure) deployQC(service flow.Address) {
	contract := contracts.FlowQC()
	txError, err := b.vm.invokeMetaTransaction(
		b.ctx,
		deployContractTransaction(service, contract, "FlowEpochClusterQC"),
		b.sth,
		b.programs,
	)
	panicOnMetaInvokeErrf("failed to deploy QC contract: %s", txError, err)
}

func (b *BootstrapProcedure) deployIDTableStaking(
	service, fungibleToken,
	flowToken flow.Address) {

	contract := contracts.FlowIDTableStaking(
		fungibleToken.HexWithPrefix(),
		flowToken.HexWithPrefix(),
		true)

	txError, err := b.vm.invokeMetaTransaction(
		b.ctx,
		deployIDTableStakingTransaction(service,
			contract,
			b.epochConfig.EpochTokenPayout,
			b.epochConfig.RewardCut),
		b.sth,
		b.programs,
	)
	panicOnMetaInvokeErrf("failed to deploy IDTableStaking contract: %s", txError, err)
}

func (b *BootstrapProcedure) deployEpoch(service, fungibleToken, flowToken flow.Address) {

	contract := contracts.FlowEpoch(
		fungibleToken.HexWithPrefix(),
		flowToken.HexWithPrefix(),
		service.HexWithPrefix(),
		service.HexWithPrefix(),
		service.HexWithPrefix(),
	)

	context := NewContextFromParent(b.ctx,
		WithBlockHeader(b.rootBlock),
		WithBlocks(&NoopBlockFinder{}),
	)

	txError, err := b.vm.invokeMetaTransaction(
		context,
		deployEpochTransaction(service, contract, b.epochConfig),
		b.sth,
		b.programs,
	)
	panicOnMetaInvokeErrf("failed to deploy Epoch contract: %s", txError, err)
}

func (b *BootstrapProcedure) deployServiceAccount(service, fungibleToken, flowToken, feeContract flow.Address) {
	contract := contracts.FlowServiceAccount(
		fungibleToken.HexWithPrefix(),
		flowToken.HexWithPrefix(),
		feeContract.HexWithPrefix(),
		service.HexWithPrefix(),
	)

	txError, err := b.vm.invokeMetaTransaction(
		b.ctx,
		deployContractTransaction(service, contract, "FlowServiceAccount"),
		b.sth,
		b.programs,
	)
	panicOnMetaInvokeErrf("failed to deploy service account contract: %s", txError, err)
}

func (b *BootstrapProcedure) mintInitialTokens(
	service, fungibleToken, flowToken flow.Address,
	initialSupply cadence.UFix64,
) {
	txError, err := b.vm.invokeMetaTransaction(
		b.ctx,
		mintFlowTokenTransaction(fungibleToken, flowToken, service, initialSupply),
		b.sth,
		b.programs,
	)
	panicOnMetaInvokeErrf("failed to mint initial token supply: %s", txError, err)
}

func (b *BootstrapProcedure) setupFees(
	service flow.Address,
	transactionFee,
	addressCreationFee,
	minimumStorageReservation,
	storagePerFlow cadence.UFix64,
) {
	txError, err := b.vm.invokeMetaTransaction(
		b.ctx,
		setupFeesTransaction(service, transactionFee, addressCreationFee, minimumStorageReservation, storagePerFlow),
		b.sth,
		b.programs,
	)
	panicOnMetaInvokeErrf("failed to setup fees: %s", txError, err)
}

func (b *BootstrapProcedure) setupStorageForServiceAccounts(
	service, fungibleToken, flowToken, feeContract flow.Address,
) {
	txError, err := b.vm.invokeMetaTransaction(
		b.ctx,
		setupStorageForServiceAccountsTransaction(service, fungibleToken, flowToken, feeContract),
		b.sth,
		b.programs,
	)
	panicOnMetaInvokeErrf("failed to setup storage for service accounts: %s", txError, err)
}

func (b *BootstrapProcedure) registerNodes(service, token flow.Address) {
	for _, id := range b.identities {
		err := b.vm.invokeMetaTransaction(
			b.ctx,
			registerNodeTransaction(service,
				id,
				token),
			b.sth,
			b.programs,
		)
		if err != nil {
			panic(fmt.Sprintf("failed to register node: %s", err.Error()))
		}
	}
}

const deployContractTransactionTemplate = `
transaction {
  prepare(signer: AuthAccount) {
    signer.contracts.add(name: "%s", code: "%s".decodeHex())
  }
}
`

const deployFlowTokenTransactionTemplate = `
transaction {
  prepare(flowTokenAccount: AuthAccount, serviceAccount: AuthAccount) {
    let adminAccount = serviceAccount
    flowTokenAccount.contracts.add(name: "FlowToken", code: "%s".decodeHex(), adminAccount: adminAccount)
  }
}
`

const deployFlowFeesTransactionTemplate = `
transaction {
  prepare(flowFeesAccount: AuthAccount, serviceAccount: AuthAccount) {
    let adminAccount = serviceAccount
    flowFeesAccount.contracts.add(name: "FlowFees", code: "%s".decodeHex(), adminAccount: adminAccount)
  }
}
`

const deployStorageFeesTransactionTemplate = `
transaction {
  prepare(serviceAccount: AuthAccount) {
    serviceAccount.contracts.add(name: "FlowStorageFees", code: "%s".decodeHex())
  }
}
`

const deployIDTableStakingTransactionTemplate = `
transaction {
  prepare(serviceAccount: AuthAccount) {
	serviceAccount.contracts.add(name: "FlowIDTableStaking", code: "%s".decodeHex(), epochTokenPayout: UFix64(%d), rewardCut: UFix64(%d))
  }
}
`

const deployEpochTransactionTemplate = `
import FlowEpochClusterQC from 0x%s

transaction(collectorClusters: [FlowEpochClusterQC.Cluster],
			clusterQCs: [FlowEpochClusterQC.ClusterQC],
			dkgPubKeys: [String], 
	) {
  prepare(serviceAccount: AuthAccount)	{
	serviceAccount.contracts.add(
		name: "FlowEpoch",
		code: "%s".decodeHex(),
		currentEpochCounter: UInt64(%d),
		numViewsInEpoch: UInt64(%d),
		numViewsInStakingAuction: UInt64(%d),
		numViewsInDKGPhase: UInt64(%d),
		numCollectorClusters: UInt16(%d),
		FLOWsupplyIncreasePercentage: UFix64(%d),
		randomSource: %s,
		collectorClusters: collectorClusters,
		clusterQCs: clusterQCs,
		dkgPubKeys: dkgPubKeys,
	)
  }
}
`

const mintFlowTokenTransactionTemplate = `
import FungibleToken from 0x%s
import FlowToken from 0x%s

transaction(amount: UFix64) {

  let tokenAdmin: &FlowToken.Administrator
  let tokenReceiver: &FlowToken.Vault{FungibleToken.Receiver}

  prepare(signer: AuthAccount) {
	self.tokenAdmin = signer
	  .borrow<&FlowToken.Administrator>(from: /storage/flowTokenAdmin)
	  ?? panic("Signer is not the token admin")

	self.tokenReceiver = signer
	  .getCapability(/public/flowTokenReceiver)
	  .borrow<&FlowToken.Vault{FungibleToken.Receiver}>()
	  ?? panic("Unable to borrow receiver reference for recipient")
  }

  execute {
	let minter <- self.tokenAdmin.createNewMinter(allowedAmount: amount)
	let mintedVault <- minter.mintTokens(amount: amount)

	self.tokenReceiver.deposit(from: <-mintedVault)

	destroy minter
  }
}
`

const setupFeesTransactionTemplate = `
import FlowStorageFees, FlowServiceAccount from 0x%s

transaction(transactionFee: UFix64, accountCreationFee: UFix64, minimumStorageReservation: UFix64, storageMegaBytesPerReservedFLOW: UFix64) {
    prepare(service: AuthAccount) {
        let serviceAdmin = service.borrow<&FlowServiceAccount.Administrator>(from: /storage/flowServiceAdmin)
            ?? panic("Could not borrow reference to the flow service admin!");

        let storageAdmin = service.borrow<&FlowStorageFees.Administrator>(from: /storage/storageFeesAdmin)
            ?? panic("Could not borrow reference to the flow storage fees admin!");

        serviceAdmin.setTransactionFee(transactionFee)
        serviceAdmin.setAccountCreationFee(accountCreationFee)
        storageAdmin.setMinimumStorageReservation(minimumStorageReservation)
        storageAdmin.setStorageMegaBytesPerReservedFLOW(storageMegaBytesPerReservedFLOW)
    }
}
`

const setupStorageForServiceAccountsTemplate = `
import FlowServiceAccount from 0x%s
import FlowStorageFees from 0x%s
import FungibleToken from 0x%s
import FlowToken from 0x%s

// This transaction sets up storage on any auth accounts that were created before the storage fees.
// This is used during bootstrapping a local environment 
transaction() {
    prepare(service: AuthAccount, fungibleToken: AuthAccount, flowToken: AuthAccount, feeContract: AuthAccount) {
        let authAccounts = [service, fungibleToken, flowToken, feeContract]

        // take all the funds from the service account
        let tokenVault = service.borrow<&FlowToken.Vault>(from: /storage/flowTokenVault)
            ?? panic("Unable to borrow reference to the default token vault")
        
        for account in authAccounts {
            let storageReservation <- tokenVault.withdraw(amount: FlowStorageFees.minimumStorageReservation) as! @FlowToken.Vault
            let hasReceiver = account.getCapability(/public/flowTokenReceiver)!.check<&{FungibleToken.Receiver}>()
            if !hasReceiver {
                FlowServiceAccount.initDefaultToken(account)
            }
            let receiver = account.getCapability(/public/flowTokenReceiver)!.borrow<&{FungibleToken.Receiver}>()
                ?? panic("Could not borrow receiver reference to the recipient's Vault")

            receiver.deposit(from: <-storageReservation)
        }
    }
}
`

func deployContractTransaction(address flow.Address, contract []byte, contractName string) *TransactionProcedure {
	return Transaction(
		flow.NewTransactionBody().
			SetScript([]byte(fmt.Sprintf(deployContractTransactionTemplate, contractName, hex.EncodeToString(contract)))).
			AddAuthorizer(address),
		0,
	)
}

func deployFlowTokenTransaction(flowToken, service flow.Address, contract []byte) *TransactionProcedure {
	return Transaction(
		flow.NewTransactionBody().
			SetScript([]byte(fmt.Sprintf(deployFlowTokenTransactionTemplate, hex.EncodeToString(contract)))).
			AddAuthorizer(flowToken).
			AddAuthorizer(service),
		0,
	)
}

func deployFlowFeesTransaction(flowFees, service flow.Address, contract []byte) *TransactionProcedure {
	return Transaction(
		flow.NewTransactionBody().
			SetScript([]byte(fmt.Sprintf(deployFlowFeesTransactionTemplate, hex.EncodeToString(contract)))).
			AddAuthorizer(flowFees).
			AddAuthorizer(service),
		0,
	)
}

func deployStorageFeesTransaction(service flow.Address, contract []byte) *TransactionProcedure {
	return Transaction(
		flow.NewTransactionBody().
			SetScript([]byte(fmt.Sprintf(deployStorageFeesTransactionTemplate, hex.EncodeToString(contract)))).
			AddAuthorizer(service),
		0,
	)
}

func deployIDTableStakingTransaction(service flow.Address, contract []byte, epochTokenPayout cadence.UFix64, rewardCut cadence.UFix64) *TransactionProcedure {
	return Transaction(
		flow.NewTransactionBody().
			SetScript([]byte(fmt.Sprintf(
				deployIDTableStakingTransactionTemplate,
				hex.EncodeToString(contract),
				epochTokenPayout,
				rewardCut))).
			AddAuthorizer(service),
		0,
	)
}

func deployEpochTransaction(service flow.Address, contract []byte, epochConfig epochs.EpochConfig) *TransactionProcedure {
	tx := Transaction(
		flow.NewTransactionBody().
			SetScript([]byte(fmt.Sprintf(
				deployEpochTransactionTemplate,
				service,
				hex.EncodeToString(contract),
				epochConfig.CurrentEpochCounter,
				epochConfig.NumViewsInEpoch,
				epochConfig.NumViewsInStakingAuction,
				epochConfig.NumViewsInDKGPhase,
				epochConfig.NumCollectorClusters,
				epochConfig.FLOWsupplyIncreasePercentage,
				epochConfig.RandomSource,
			))).
			AddArgument(epochs.EncodeClusterAssignments(epochConfig.CollectorClusters, service)).
			AddArgument(epochs.EncodeClusterQCs(epochConfig.ClusterQCs, service)).
			AddArgument(epochs.EncodePubKeys(epochConfig.DKGPubKeys, service)).
			AddAuthorizer(service),
		0,
	)
	return tx
}

func mintFlowTokenTransaction(
	fungibleToken, flowToken, service flow.Address,
	initialSupply cadence.UFix64,
) *TransactionProcedure {
	initialSupplyArg, err := jsoncdc.Encode(initialSupply)
	if err != nil {
		panic(fmt.Sprintf("failed to encode initial token supply: %s", err.Error()))
	}

	return Transaction(
		flow.NewTransactionBody().
			SetScript([]byte(fmt.Sprintf(mintFlowTokenTransactionTemplate, fungibleToken, flowToken))).
			AddArgument(initialSupplyArg).
			AddAuthorizer(service),
		0,
	)
}

func setupFeesTransaction(
	service flow.Address,
	transactionFee,
	addressCreationFee,
	minimumStorageReservation,
	storagePerFlow cadence.UFix64,
) *TransactionProcedure {
	transactionFeeArg, err := jsoncdc.Encode(transactionFee)
	if err != nil {
		panic(fmt.Sprintf("failed to encode transaction fee: %s", err.Error()))
	}
	addressCreationFeeArg, err := jsoncdc.Encode(addressCreationFee)
	if err != nil {
		panic(fmt.Sprintf("failed to encode address creation fee: %s", err.Error()))
	}
	minimumStorageReservationArg, err := jsoncdc.Encode(minimumStorageReservation)
	if err != nil {
		panic(fmt.Sprintf("failed to encode minimum storage reservation: %s", err.Error()))
	}
	storagePerFlowArg, err := jsoncdc.Encode(storagePerFlow)
	if err != nil {
		panic(fmt.Sprintf("failed to encode storage ratio: %s", err.Error()))
	}

	return Transaction(
		flow.NewTransactionBody().
			SetScript([]byte(fmt.Sprintf(setupFeesTransactionTemplate, service))).
			AddArgument(transactionFeeArg).
			AddArgument(addressCreationFeeArg).
			AddArgument(minimumStorageReservationArg).
			AddArgument(storagePerFlowArg).
			AddAuthorizer(service),
		0,
	)
}

func setupStorageForServiceAccountsTransaction(
	service, fungibleToken, flowToken, feeContract flow.Address,
) *TransactionProcedure {
	return Transaction(
		flow.NewTransactionBody().
			SetScript([]byte(fmt.Sprintf(setupStorageForServiceAccountsTemplate, service, service, fungibleToken, flowToken))).
			AddAuthorizer(service).
			AddAuthorizer(fungibleToken).
			AddAuthorizer(flowToken).
			AddAuthorizer(feeContract),
		0,
	)
}

// registerNodeTransaction creates a new node struct object.
// Then, if the node is a collector node, creates a new account and adds a QC object to it
// If the node is a consensus node, it creates a new account and adds a DKG object to it
func registerNodeTransaction(
	service flow.Address,
	id *flow.Identity,
	flowTokenAddress flow.Address) *TransactionProcedure {

	env := templates.Environment{
		FlowTokenAddress:         flowTokenAddress.HexWithPrefix(),
		IDTableAddress:           service.HexWithPrefix(),
		QuorumCertificateAddress: service.HexWithPrefix(),
		DkgAddress:               service.HexWithPrefix(),
		EpochAddress:             service.HexWithPrefix(),
	}

	// Use NetworkingKey as the public key of the machine account.
	// We do this for tests/localnet but normally it should be a separate key.
	publicKeys := make([]cadence.Value, 1)
	publicKeys[0] = bytesToCadenceArray(id.NetworkPubKey.Encode())
	cadencePublicKeys := cadence.NewArray(publicKeys)

	return Transaction(
		flow.NewTransactionBody().
			SetScript(templates.GenerateEpochRegisterNodeScript(env)).
			AddArgument(jsoncdc.MustEncode(cadence.NewString(id.NodeID.String()))).
			AddArgument(jsoncdc.MustEncode(cadence.NewUInt8(uint8(id.Role)))).
			AddArgument(jsoncdc.MustEncode(cadence.NewString(id.Address))).
			AddArgument(jsoncdc.MustEncode(cadence.NewString(id.NetworkPubKey.String()[2:]))).
			AddArgument(jsoncdc.MustEncode(cadence.NewString(id.StakingPubKey.String()[2:]))).
			AddArgument(jsoncdc.MustEncode(cadence.UFix64(id.Stake))).
			AddArgument(jsoncdc.MustEncode(cadencePublicKeys)).
			AddAuthorizer(service),
		0,
	)
}

func bytesToCadenceArray(b []byte) cadence.Array {
	values := make([]cadence.Value, len(b))
	for i, v := range b {
		values[i] = cadence.NewUInt8(v)
	}
	return cadence.NewArray(values)
}

const (
	fungibleTokenAccountIndex = 2
	flowTokenAccountIndex     = 3
	flowFeesAccountIndex      = 4
)

func panicOnMetaInvokeErrf(msg string, txError errors.Error, err error) {
	if txError != nil {
		panic(fmt.Sprintf(msg, txError.Error()))
	}
	if err != nil {
		panic(fmt.Sprintf(msg, err.Error()))
	}
}

func FungibleTokenAddress(chain flow.Chain) flow.Address {
	address, _ := chain.AddressAtIndex(fungibleTokenAccountIndex)
	return address
}

func FlowTokenAddress(chain flow.Chain) flow.Address {
	address, _ := chain.AddressAtIndex(flowTokenAccountIndex)
	return address
}

func FlowFeesAddress(chain flow.Chain) flow.Address {
	address, _ := chain.AddressAtIndex(flowFeesAccountIndex)
	return address
}<|MERGE_RESOLUTION|>--- conflicted
+++ resolved
@@ -10,6 +10,7 @@
 	"github.com/onflow/flow-core-contracts/lib/go/contracts"
 	"github.com/onflow/flow-core-contracts/lib/go/templates"
 
+	"github.com/onflow/flow-go/crypto/hash"
 	"github.com/onflow/flow-go/fvm/errors"
 	"github.com/onflow/flow-go/fvm/programs"
 	"github.com/onflow/flow-go/fvm/state"
@@ -123,15 +124,16 @@
 	}
 }
 
-<<<<<<< HEAD
 func WithIdentities(identities flow.IdentityList) BootstrapProcedureOption {
 	return func(bp *BootstrapProcedure) *BootstrapProcedure {
 		bp.identities = identities
-=======
+		return bp
+	}
+}
+
 func WithStorageMBPerFLOW(ratio cadence.UFix64) BootstrapProcedureOption {
 	return func(bp *BootstrapProcedure) *BootstrapProcedure {
 		bp.storagePerFlow = ratio
->>>>>>> e06816ec
 		return bp
 	}
 }
@@ -415,7 +417,7 @@
 
 func (b *BootstrapProcedure) registerNodes(service, token flow.Address) {
 	for _, id := range b.identities {
-		err := b.vm.invokeMetaTransaction(
+		txError, err := b.vm.invokeMetaTransaction(
 			b.ctx,
 			registerNodeTransaction(service,
 				id,
@@ -423,9 +425,7 @@
 			b.sth,
 			b.programs,
 		)
-		if err != nil {
-			panic(fmt.Sprintf("failed to register node: %s", err.Error()))
-		}
+		panicOnMetaInvokeErrf("failed to register node: %s", txError, err)
 	}
 }
 
@@ -739,9 +739,17 @@
 
 	// Use NetworkingKey as the public key of the machine account.
 	// We do this for tests/localnet but normally it should be a separate key.
-	publicKeys := make([]cadence.Value, 1)
-	publicKeys[0] = bytesToCadenceArray(id.NetworkPubKey.Encode())
-	cadencePublicKeys := cadence.NewArray(publicKeys)
+	accountKey := flow.AccountPublicKey{
+		PublicKey: id.NetworkPubKey,
+		SignAlgo:  id.NetworkPubKey.Algorithm(),
+		HashAlgo:  hash.SHA3_256,
+	}
+	encAccountKey, _ := flow.EncodeRuntimeAccountPublicKey(accountKey)
+	cadencePublicKeys := cadence.NewArray(
+		[]cadence.Value{
+			bytesToCadenceArray(encAccountKey),
+		},
+	)
 
 	return Transaction(
 		flow.NewTransactionBody().
