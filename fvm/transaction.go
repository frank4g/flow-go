--- conflicted
+++ resolved
@@ -29,11 +29,7 @@
 }
 
 type TransactionProcessor interface {
-<<<<<<< HEAD
-	Process(*VirtualMachine, *Context, *TransactionProcedure, *state.State) error
-=======
-	Process(*VirtualMachine, Context, *TransactionProcedure, *state.State, *Programs) error
->>>>>>> 99457884
+	Process(*VirtualMachine, *Context, *TransactionProcedure, *state.State, *Programs) error
 }
 
 type TransactionProcedure struct {
@@ -49,16 +45,9 @@
 	Retried int
 }
 
-<<<<<<< HEAD
-func (proc *TransactionProcedure) Run(vm *VirtualMachine, ctx Context, st *state.State) error {
-
-	for _, p := range ctx.TransactionProcessors {
-		err := p.Process(vm, &ctx, proc, st)
-=======
 func (proc *TransactionProcedure) Run(vm *VirtualMachine, ctx Context, st *state.State, programs *Programs) error {
 	for _, p := range ctx.TransactionProcessors {
-		err := p.Process(vm, ctx, proc, st, programs)
->>>>>>> 99457884
+		err := p.Process(vm, &ctx, proc, st, programs)
 		vmErr, fatalErr := handleError(err)
 		if fatalErr != nil {
 			return fatalErr
@@ -151,11 +140,7 @@
 
 	numberOfRetries := 0
 	for numberOfRetries = 0; numberOfRetries < int(ctx.MaxNumOfTxRetries); numberOfRetries++ {
-<<<<<<< HEAD
-		env, err = newEnvironment(*ctx, vm, st)
-=======
-		env, err = newEnvironment(ctx, vm, st, programs)
->>>>>>> 99457884
+		env, err = newEnvironment(*ctx, vm, st, programs)
 		// env construction error is fatal
 		if err != nil {
 			return err
