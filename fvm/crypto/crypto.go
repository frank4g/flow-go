--- conflicted
+++ resolved
@@ -12,59 +12,6 @@
 	"github.com/onflow/flow-go/model/flow"
 )
 
-<<<<<<< HEAD
-=======
-const runtimeUserDomainTag = "user"
-
-type SignatureVerifier interface {
-	Verify(
-		signature []byte,
-		tag string,
-		message []byte,
-		publicKey crypto.PublicKey,
-		hashAlgo hash.HashingAlgorithm,
-	) (bool, error)
-}
-
-type DefaultSignatureVerifier struct{}
-
-func NewDefaultSignatureVerifier() DefaultSignatureVerifier {
-	return DefaultSignatureVerifier{}
-}
-
-func (DefaultSignatureVerifier) Verify(
-	signature []byte,
-	tag string,
-	message []byte,
-	publicKey crypto.PublicKey,
-	hashAlgo hash.HashingAlgorithm,
-) (bool, error) {
-
-	var hasher hash.Hasher
-
-	switch hashAlgo {
-	case hash.SHA2_256:
-		fallthrough
-	case hash.SHA3_256:
-		var err error
-		if hasher, err = NewPrefixedHashing(hashAlgo, tag); err != nil {
-			return false, errors.NewValueErrorf(err.Error(), "verification failed")
-		}
-	case hash.KMAC128:
-		hasher = NewBLSKMAC(tag)
-	default:
-		return false, errors.NewValueErrorf(hashAlgo.String(), "hashing algorithm type not found")
-	}
-
-	valid, err := publicKey.Verify(signature, message, hasher)
-	if err != nil {
-		return false, fmt.Errorf("failed to verify signature: %w", err)
-	}
-
-	return valid, nil
-}
-
->>>>>>> f5e3475b
 func HashWithTag(hashAlgo hash.HashingAlgorithm, tag string, data []byte) ([]byte, error) {
 	var hasher hash.Hasher
 
@@ -298,7 +245,7 @@
 			return false, errors.NewValueErrorf(err.Error(), "verification failed")
 		}
 	case hash.KMAC128:
-		hasher = crypto.NewBLSKMAC(tag)
+		hasher = NewBLSKMAC(tag)
 	default:
 		return false, errors.NewValueErrorf(hashAlgo.String(), "hashing algorithm type not found")
 	}
