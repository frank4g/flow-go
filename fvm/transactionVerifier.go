package fvm

import (
	"errors"

	"github.com/opentracing/opentracing-go/log"

	"github.com/onflow/flow-go/fvm/programs"
	"github.com/onflow/flow-go/fvm/state"
	"github.com/onflow/flow-go/model/flow"
	"github.com/onflow/flow-go/module/trace"
)

type TransactionSignatureVerifier struct {
	SignatureVerifier  SignatureVerifier
	KeyWeightThreshold int
}

func NewTransactionSignatureVerifier(keyWeightThreshold int) *TransactionSignatureVerifier {
	return &TransactionSignatureVerifier{
		SignatureVerifier:  DefaultSignatureVerifier{},
		KeyWeightThreshold: keyWeightThreshold,
	}
}

func (v *TransactionSignatureVerifier) Process(
	_ *VirtualMachine,
	ctx *Context,
	proc *TransactionProcedure,
	sth *state.StateHolder,
<<<<<<< HEAD
	programs *Programs,
) error {
	return v.verifyTransactionSignatures(proc, ctx, sth)
=======
	programs *programs.Programs,
) error {
	return v.verifyTransactionSignatures(proc, *ctx, sth)
>>>>>>> 2b2c8e14
}

func (v *TransactionSignatureVerifier) verifyTransactionSignatures(
	proc *TransactionProcedure,
	ctx Context,
	sth *state.StateHolder,
) (err error) {

	if ctx.Tracer != nil && proc.TraceSpan != nil {
		span := ctx.Tracer.StartSpanFromParent(proc.TraceSpan, trace.FVMVerifyTransaction)
		span.LogFields(
			log.String("transaction.ID", proc.ID.String()),
		)
		defer span.Finish()
	}

	tx := proc.Transaction
	accounts := state.NewAccounts(sth)
	if tx.Payer == flow.EmptyAddress {
		return &MissingPayerError{}
	}

	var payloadWeights map[flow.Address]int
	var proposalKeyVerifiedInPayload bool

	payloadWeights, proposalKeyVerifiedInPayload, err = v.aggregateAccountSignatures(
		accounts,
		tx.PayloadSignatures,
		tx.PayloadMessage(),
		tx.ProposalKey,
	)
	if err != nil {
		return err
	}

	var envelopeWeights map[flow.Address]int
	var proposalKeyVerifiedInEnvelope bool

	envelopeWeights, proposalKeyVerifiedInEnvelope, err = v.aggregateAccountSignatures(
		accounts,
		tx.EnvelopeSignatures,
		tx.EnvelopeMessage(),
		tx.ProposalKey,
	)
	if err != nil {
		return err
	}

	proposalKeyVerified := proposalKeyVerifiedInPayload || proposalKeyVerifiedInEnvelope

	if !proposalKeyVerified {
		return &InvalidProposalKeyMissingSignatureError{
			Address:  tx.ProposalKey.Address,
			KeyIndex: tx.ProposalKey.KeyIndex,
		}
	}

	for _, addr := range tx.Authorizers {
		// Skip this authorizer if it is also the payer. In the case where an account is
		// both a PAYER as well as an AUTHORIZER or PROPOSER, that account is required
		// to sign only the envelope.
		if addr == tx.Payer {
			continue
		}

		if !v.hasSufficientKeyWeight(payloadWeights, addr) {
			return &MissingSignatureError{addr}
		}
	}

	if !v.hasSufficientKeyWeight(envelopeWeights, tx.Payer) {
		return &MissingSignatureError{tx.Payer}
	}

	return nil
}

func (v *TransactionSignatureVerifier) aggregateAccountSignatures(
	accounts *state.Accounts,
	signatures []flow.TransactionSignature,
	message []byte,
	proposalKey flow.ProposalKey,
) (
	weights map[flow.Address]int,
	proposalKeyVerified bool,
	err error,
) {
	weights = make(map[flow.Address]int)

	for _, txSig := range signatures {
		accountKey, err := v.verifyAccountSignature(accounts, txSig, message)
		if err != nil {
			return nil, false, err
		}

		if v.sigIsForProposalKey(txSig, proposalKey) {
			proposalKeyVerified = true
		}

		weights[txSig.Address] += accountKey.Weight
	}

	return
}

// verifyAccountSignature verifies that an account signature is valid for the
// account and given message.
//
// If the signature is valid, this function returns the associated account key.
//
// An error is returned if the account does not contain a public key that
// correctly verifies the signature against the given message.
func (v *TransactionSignatureVerifier) verifyAccountSignature(
	accounts *state.Accounts,
	txSig flow.TransactionSignature,
	message []byte,
) (*flow.AccountPublicKey, error) {
	accountKey, err := accounts.GetPublicKey(txSig.Address, txSig.KeyIndex)
	if err != nil {
		if errors.Is(err, state.ErrAccountPublicKeyNotFound) {
			return nil, &InvalidSignaturePublicKeyDoesNotExistError{
				Address:  txSig.Address,
				KeyIndex: txSig.KeyIndex,
			}
		}

		return nil, err
	}

	if accountKey.Revoked {
		return nil, &InvalidSignaturePublicKeyRevokedError{
			Address:  txSig.Address,
			KeyIndex: txSig.KeyIndex,
		}
	}

	valid, err := v.SignatureVerifier.Verify(
		txSig.Signature,
		nil, // TODO: include transaction signature tag
		message,
		accountKey.PublicKey,
		accountKey.HashAlgo,
	)
	if err != nil {
		if errors.Is(err, ErrInvalidHashAlgorithm) {
			return nil, &InvalidHashAlgorithmError{
				Address:  txSig.Address,
				KeyIndex: txSig.KeyIndex,
				HashAlgo: accountKey.HashAlgo,
			}
		}

		return nil, err
	}

	if !valid {
		return nil, &InvalidSignatureVerificationError{
			Address:  txSig.Address,
			KeyIndex: txSig.KeyIndex,
		}
	}

	return &accountKey, nil
}

func (v *TransactionSignatureVerifier) hasSufficientKeyWeight(
	weights map[flow.Address]int,
	address flow.Address,
) bool {
	return weights[address] >= v.KeyWeightThreshold
}

func (v *TransactionSignatureVerifier) sigIsForProposalKey(
	txSig flow.TransactionSignature,
	proposalKey flow.ProposalKey,
) bool {
	return txSig.Address == proposalKey.Address && txSig.KeyIndex == proposalKey.KeyIndex
}<|MERGE_RESOLUTION|>--- conflicted
+++ resolved
@@ -28,15 +28,9 @@
 	ctx *Context,
 	proc *TransactionProcedure,
 	sth *state.StateHolder,
-<<<<<<< HEAD
-	programs *Programs,
-) error {
-	return v.verifyTransactionSignatures(proc, ctx, sth)
-=======
 	programs *programs.Programs,
 ) error {
 	return v.verifyTransactionSignatures(proc, *ctx, sth)
->>>>>>> 2b2c8e14
 }
 
 func (v *TransactionSignatureVerifier) verifyTransactionSignatures(
