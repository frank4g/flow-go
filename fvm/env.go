--- conflicted
+++ resolved
@@ -149,16 +149,9 @@
 		// Program was found within cache, do an explicit ledger register touch
 		// to ensure consistent reads during chunk verification.
 		if addressLocation, ok := location.(runtime.AddressLocation); ok {
-			key := fullKeyHash(string(addressLocation), string(addressLocation), keyCode)
-			e.ledger.Touch(key)
+			address := flow.BytesToAddress(addressLocation)
+			e.accounts.TouchCode(address)
 		}
-<<<<<<< HEAD
-=======
-
-		address := flow.BytesToAddress(addressLocation)
-
-		e.accounts.TouchCode(address)
->>>>>>> 92895ba8
 	}
 
 	// TODO: improve error passing https://github.com/onflow/cadence/issues/202
@@ -445,12 +438,8 @@
 
 	publicKeys = append(publicKeys, publicKey)
 
-<<<<<<< HEAD
-	// TODO: improve error passing https://github.com/onflow/cadence/issues/202
-	return setAccountPublicKeys(e.ledger, accountAddress, publicKeys)
-=======
+	// TODO: improve error passing https://github.com/onflow/cadence/issues/202
 	return e.accounts.SetPublicKeys(accountAddress, publicKeys)
->>>>>>> 92895ba8
 }
 
 // RemoveAccountKey removes a public key by index from an existing account.
