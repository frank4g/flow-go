package main

import (
	"fmt"
	"time"

	"github.com/spf13/pflag"

	"github.com/onflow/flow-go/cmd"
	"github.com/onflow/flow-go/consensus"
	"github.com/onflow/flow-go/consensus/hotstuff/committees"
	"github.com/onflow/flow-go/consensus/hotstuff/notifications/pubsub"
	"github.com/onflow/flow-go/consensus/hotstuff/verification"
	recovery "github.com/onflow/flow-go/consensus/recovery/protocol"
	followereng "github.com/onflow/flow-go/engine/common/follower"
	synceng "github.com/onflow/flow-go/engine/common/synchronization"
	"github.com/onflow/flow-go/engine/verification/assigner"
	"github.com/onflow/flow-go/engine/verification/assigner/blockconsumer"
	"github.com/onflow/flow-go/engine/verification/fetcher"
	"github.com/onflow/flow-go/engine/verification/fetcher/chunkconsumer"
	vereq "github.com/onflow/flow-go/engine/verification/requester"
	"github.com/onflow/flow-go/engine/verification/verifier"
	"github.com/onflow/flow-go/fvm"
	"github.com/onflow/flow-go/model/encodable"
	"github.com/onflow/flow-go/model/encoding"
	"github.com/onflow/flow-go/model/flow"
	"github.com/onflow/flow-go/model/flow/filter"
	"github.com/onflow/flow-go/module"
	"github.com/onflow/flow-go/module/buffer"
	"github.com/onflow/flow-go/module/chunks"
	finalizer "github.com/onflow/flow-go/module/finalizer/consensus"
	"github.com/onflow/flow-go/module/id"
	"github.com/onflow/flow-go/module/mempool"
	"github.com/onflow/flow-go/module/mempool/stdmap"
	"github.com/onflow/flow-go/module/metrics"
	"github.com/onflow/flow-go/module/signature"
	"github.com/onflow/flow-go/module/synchronization"
	"github.com/onflow/flow-go/state/protocol"
	badgerState "github.com/onflow/flow-go/state/protocol/badger"
	"github.com/onflow/flow-go/state/protocol/blocktimer"
	storage "github.com/onflow/flow-go/storage/badger"
)

func main() {
	var (
		followerState protocol.MutableState
		err           error
		receiptLimit  uint // size of execution-receipt/result related memory pools.
		chunkAlpha    uint // number of verifiers assigned per chunk.
		chunkLimit    uint // size of chunk-related memory pools.

		requestInterval    time.Duration // time interval that requester engine tries requesting chunk data packs.
		backoffMinInterval time.Duration // minimum time interval a chunk data pack request waits before dispatching.
		backoffMaxInterval time.Duration // maximum time interval a chunk data pack request waits before dispatching.
		backoffMultiplier  float64       // base of exponent in exponential backoff multiplier for backing off requests for chunk data packs.
		requestTargets     uint64        // maximum number of execution nodes a chunk data pack request is dispatched to.

		blockWorkers uint64 // number of blocks processed in parallel.
		chunkWorkers uint64 // number of chunks processed in parallel.

		chunkStatuses        *stdmap.ChunkStatuses     // used in fetcher engine
		chunkRequests        *stdmap.ChunkRequests     // used in requester engine
		processedChunkIndex  *storage.ConsumerProgress // used in chunk consumer
		processedBlockHeight *storage.ConsumerProgress // used in block consumer
		chunkQueue           *storage.ChunksQueue      // used in chunk consumer

		syncCore                *synchronization.Core // used in follower engine
		pendingBlocks           *buffer.PendingBlocks // used in follower engine
		assignerEngine          *assigner.Engine      // the assigner engine
		fetcherEngine           *fetcher.Engine       // the fetcher engine
		requesterEngine         *vereq.Engine         // the requester engine
		verifierEng             *verifier.Engine      // the verifier engine
		chunkConsumer           *chunkconsumer.ChunkConsumer
		blockConsumer           *blockconsumer.BlockConsumer
		finalizationDistributor *pubsub.FinalizationDistributor
		finalizedHeader         *synceng.FinalizedHeaderCache

		followerEng *followereng.Engine        // the follower engine
		collector   module.VerificationMetrics // used to collect metrics of all engines
	)

	cmd.FlowNode(flow.RoleVerification.String()).
		ExtraFlags(func(flags *pflag.FlagSet) {
			flags.UintVar(&receiptLimit, "receipt-limit", 1000, "maximum number of execution receipts in the memory pool")
			flags.UintVar(&chunkLimit, "chunk-limit", 10000, "maximum number of chunk states in the memory pool")
			flags.UintVar(&chunkAlpha, "chunk-alpha", chunks.DefaultChunkAssignmentAlpha, "number of verifiers should be assigned to each chunk")
			flags.DurationVar(&requestInterval, "chunk-request-interval", vereq.DefaultRequestInterval, "time interval chunk data pack request is processed")
			flags.DurationVar(&backoffMinInterval, "backoff-min-interval", vereq.DefaultBackoffMinInterval, "min time interval a chunk data pack request waits before dispatching")
			flags.DurationVar(&backoffMaxInterval, "backoff-max-interval", vereq.DefaultBackoffMaxInterval, "min time interval a chunk data pack request waits before dispatching")
			flags.Float64Var(&backoffMultiplier, "backoff-multiplier", vereq.DefaultBackoffMultiplier, "base of exponent in exponential backoff requesting mechanism")
			flags.Uint64Var(&requestTargets, "request-targets", vereq.DefaultRequestTargets, "maximum number of execution nodes a chunk data pack request is dispatched to")
			flags.Uint64Var(&blockWorkers, "block-workers", blockconsumer.DefaultBlockWorkers, "maximum number of blocks being processed in parallel")
			flags.Uint64Var(&chunkWorkers, "chunk-workers", chunkconsumer.DefaultChunkWorkers, "maximum number of execution nodes a chunk data pack request is dispatched to")

		}).
		Initialize().
		Module("mutable follower state", func(builder cmd.NodeBuilder, node *cmd.NodeConfig) error {
			// For now, we only support state implementations from package badger.
			// If we ever support different implementations, the following can be replaced by a type-aware factory
			state, ok := node.State.(*badgerState.State)
			if !ok {
				return fmt.Errorf("only implementations of type badger.State are currenlty supported but read-only state has type %T", node.State)
			}
			followerState, err = badgerState.NewFollowerState(
				state,
				node.Storage.Index,
				node.Storage.Payloads,
				node.Tracer,
				node.ProtocolEvents,
				blocktimer.DefaultBlockTimer,
			)
			return err
		}).
		Module("verification metrics", func(builder cmd.NodeBuilder, node *cmd.NodeConfig) error {
			collector = metrics.NewVerificationCollector(node.Tracer, node.MetricsRegisterer)
			return nil
		}).
		Module("chunk status memory pool", func(builder cmd.NodeBuilder, node *cmd.NodeConfig) error {
			chunkStatuses = stdmap.NewChunkStatuses(chunkLimit)
			err = node.Metrics.Mempool.Register(metrics.ResourceChunkStatus, chunkStatuses.Size)
			if err != nil {
				return fmt.Errorf("could not register backend metric: %w", err)
			}
			return nil
		}).
		Module("chunk requests memory pool", func(builder cmd.NodeBuilder, node *cmd.NodeConfig) error {
			chunkRequests = stdmap.NewChunkRequests(chunkLimit)
			err = node.Metrics.Mempool.Register(metrics.ResourceChunkRequest, chunkRequests.Size)
			if err != nil {
				return fmt.Errorf("could not register backend metric: %w", err)
			}
			return nil
		}).
		Module("processed chunk index consumer progress", func(builder cmd.NodeBuilder, node *cmd.NodeConfig) error {
			processedChunkIndex = storage.NewConsumerProgress(node.DB, module.ConsumeProgressVerificationChunkIndex)
			return nil
		}).
		Module("processed block height consumer progress", func(builder cmd.NodeBuilder, node *cmd.NodeConfig) error {
			processedBlockHeight = storage.NewConsumerProgress(node.DB, module.ConsumeProgressVerificationBlockHeight)
			return nil
		}).
		Module("chunks queue", func(builder cmd.NodeBuilder, node *cmd.NodeConfig) error {
			chunkQueue = storage.NewChunkQueue(node.DB)
			ok, err := chunkQueue.Init(chunkconsumer.DefaultJobIndex)
			if err != nil {
				return fmt.Errorf("could not initialize default index in chunks queue: %w", err)
			}

			node.Logger.Info().
				Str("component", "node-builder").
				Bool("init_to_default", ok).
				Msg("chunks queue index has been initialized")

			return nil
		}).
		Module("pending block cache", func(builder cmd.NodeBuilder, node *cmd.NodeConfig) error {
			// consensus cache for follower engine
			pendingBlocks = buffer.NewPendingBlocks()

			// registers size method of backend for metrics
			err = node.Metrics.Mempool.Register(metrics.ResourcePendingBlock, pendingBlocks.Size)
			if err != nil {
				return fmt.Errorf("could not register backend metric: %w", err)
			}

			return nil
		}).
		Module("sync core", func(builder cmd.NodeBuilder, node *cmd.NodeConfig) error {
			syncCore, err = synchronization.New(node.Logger, synchronization.DefaultConfig())
			return err
		}).
		Component("verifier engine", func(builder cmd.NodeBuilder, node *cmd.NodeConfig) (module.ReadyDoneAware, error) {
			rt := fvm.NewInterpreterRuntime()
			vm := fvm.NewVirtualMachine(rt)
			vmCtx := fvm.NewContext(node.Logger, node.FvmOptions...)
			chunkVerifier := chunks.NewChunkVerifier(vm, vmCtx, node.Logger)
			approvalStorage := storage.NewResultApprovals(node.Metrics.Cache, node.DB)
			verifierEng, err = verifier.New(
				node.Logger,
				collector,
				node.Tracer,
				node.Network,
				node.State,
				node.Me,
				chunkVerifier,
				approvalStorage)
			return verifierEng, err
		}).
		Component("chunk consumer, requester, and fetcher engines", func(builder cmd.NodeBuilder, node *cmd.NodeConfig) (module.ReadyDoneAware, error) {
			requesterEngine, err = vereq.New(
				node.Logger,
				node.State,
				node.Network,
				node.Tracer,
				collector,
				chunkRequests,
				requestInterval,
				vereq.RetryAfterQualifier,
				mempool.ExponentialUpdater(backoffMultiplier, backoffMaxInterval, backoffMinInterval),
				requestTargets)

			fetcherEngine = fetcher.New(
				node.Logger,
				collector,
				node.Tracer,
				verifierEng,
				node.State,
				chunkStatuses,
				node.Storage.Headers,
				node.Storage.Blocks,
				node.Storage.Results,
				node.Storage.Receipts,
				requesterEngine)

			// requester and fetcher engines are started by chunk consumer
			chunkConsumer = chunkconsumer.NewChunkConsumer(
				node.Logger,
				collector,
				processedChunkIndex,
				chunkQueue,
				fetcherEngine,
				chunkWorkers)

			err = node.Metrics.Mempool.Register(metrics.ResourceChunkConsumer, chunkConsumer.Size)
			if err != nil {
				return nil, fmt.Errorf("could not register backend metric: %w", err)
			}

			return chunkConsumer, nil
		}).
		Component("assigner engine", func(builder cmd.NodeBuilder, node *cmd.NodeConfig) (module.ReadyDoneAware, error) {
			var chunkAssigner module.ChunkAssigner
			chunkAssigner, err = chunks.NewChunkAssigner(chunkAlpha, node.State)
			if err != nil {
				return nil, fmt.Errorf("could not initialize chunk assigner: %w", err)
			}

			assignerEngine = assigner.New(
				node.Logger,
				collector,
				node.Tracer,
				node.Me,
				node.State,
				chunkAssigner,
				chunkQueue,
				chunkConsumer)

			return assignerEngine, nil
		}).
		Component("block consumer", func(builder cmd.NodeBuilder, node *cmd.NodeConfig) (module.ReadyDoneAware, error) {
			var initBlockHeight uint64

			blockConsumer, initBlockHeight, err = blockconsumer.NewBlockConsumer(
				node.Logger,
				collector,
				processedBlockHeight,
				node.Storage.Blocks,
				node.State,
				assignerEngine,
				blockWorkers)

			if err != nil {
				return nil, fmt.Errorf("could not initialize block consumer: %w", err)
			}

			err = node.Metrics.Mempool.Register(metrics.ResourceBlockConsumer, blockConsumer.Size)
			if err != nil {
				return nil, fmt.Errorf("could not register backend metric: %w", err)
			}

			node.Logger.Info().
				Str("component", "node-builder").
				Uint64("init_height", initBlockHeight).
				Msg("block consumer initialized")

			return blockConsumer, nil
		}).
		Component("follower engine", func(builder cmd.NodeBuilder, node *cmd.NodeConfig) (module.ReadyDoneAware, error) {

			// initialize cleaner for DB
			cleaner := storage.NewCleaner(node.Logger, node.DB, metrics.NewCleanerCollector(), flow.DefaultValueLogGCFrequency)

			// create a finalizer that handles updating the protocol
			// state when the follower detects newly finalized blocks
			final := finalizer.NewFinalizer(node.DB, node.Storage.Headers, followerState)

			// initialize the staking & beacon verifiers, signature joiner
			staking := signature.NewAggregationVerifier(encoding.ConsensusVoteTag)
			beacon := signature.NewThresholdVerifier(encoding.RandomBeaconTag)
			merger := signature.NewCombiner(encodable.ConsensusVoteSigLen, encodable.RandomBeaconSigLen)

			// initialize consensus committee's membership state
			// This committee state is for the HotStuff follower, which follows the MAIN CONSENSUS Committee
			// Note: node.Me.NodeID() is not part of the consensus committee
			committee, err := committees.NewConsensusCommittee(node.State, node.Me.NodeID())
			if err != nil {
				return nil, fmt.Errorf("could not create Committee state for main consensus: %w", err)
			}

			// initialize the verifier for the protocol consensus
			verifier := verification.NewCombinedVerifier(committee, staking, beacon, merger)

			finalized, pending, err := recovery.FindLatest(node.State, node.Storage.Headers)
			if err != nil {
				return nil, fmt.Errorf("could not find latest finalized block and pending blocks to recover consensus follower: %w", err)
			}

			finalizationDistributor = pubsub.NewFinalizationDistributor()
			finalizationDistributor.AddConsumer(blockConsumer)

			// creates a consensus follower with ingestEngine as the notifier
			// so that it gets notified upon each new finalized block
			followerCore, err := consensus.NewFollower(node.Logger, committee, node.Storage.Headers, final, verifier, finalizationDistributor, node.RootBlock.Header,
				node.RootQC, finalized, pending)
			if err != nil {
				return nil, fmt.Errorf("could not create follower core logic: %w", err)
			}

			followerEng, err = followereng.New(
				node.Logger,
				node.Network,
				node.Me,
				node.Metrics.Engine,
				node.Metrics.Mempool,
				cleaner,
				node.Storage.Headers,
				node.Storage.Payloads,
				followerState,
				pendingBlocks,
				followerCore,
				syncCore,
			)
			if err != nil {
				return nil, fmt.Errorf("could not create follower engine: %w", err)
			}

			return followerEng, nil
		}).
		Component("finalized snapshot", func(builder cmd.NodeBuilder, node *cmd.NodeConfig) (module.ReadyDoneAware, error) {
			finalizedHeader, err = synceng.NewFinalizedHeaderCache(node.Logger, node.State, finalizationDistributor)
			if err != nil {
				return nil, fmt.Errorf("could not create finalized snapshot cache: %w", err)
			}

			return finalizedHeader, nil
		}).
		Component("sync engine", func(builder cmd.NodeBuilder, node *cmd.NodeConfig) (module.ReadyDoneAware, error) {
			sync, err := synceng.New(
				node.Logger,
				node.Metrics.Engine,
				node.Network,
				node.Me,
				node.Storage.Blocks,
				followerEng,
				syncCore,
				finalizedHeader,
<<<<<<< HEAD
				id.NewFilteredIdentifierProvider(
					filter.And(
						filter.HasRole(flow.RoleConsensus),
						filter.Not(filter.HasNodeID(node.Me.NodeID())),
					),
					node.IdentityProvider,
				),
=======
				node.SyncEngineIdentifierProvider,
>>>>>>> c3f87e40
			)
			if err != nil {
				return nil, fmt.Errorf("could not create synchronization engine: %w", err)
			}

			return sync, nil
		}).
		Run()
}<|MERGE_RESOLUTION|>--- conflicted
+++ resolved
@@ -24,12 +24,10 @@
 	"github.com/onflow/flow-go/model/encodable"
 	"github.com/onflow/flow-go/model/encoding"
 	"github.com/onflow/flow-go/model/flow"
-	"github.com/onflow/flow-go/model/flow/filter"
 	"github.com/onflow/flow-go/module"
 	"github.com/onflow/flow-go/module/buffer"
 	"github.com/onflow/flow-go/module/chunks"
 	finalizer "github.com/onflow/flow-go/module/finalizer/consensus"
-	"github.com/onflow/flow-go/module/id"
 	"github.com/onflow/flow-go/module/mempool"
 	"github.com/onflow/flow-go/module/mempool/stdmap"
 	"github.com/onflow/flow-go/module/metrics"
@@ -354,17 +352,7 @@
 				followerEng,
 				syncCore,
 				finalizedHeader,
-<<<<<<< HEAD
-				id.NewFilteredIdentifierProvider(
-					filter.And(
-						filter.HasRole(flow.RoleConsensus),
-						filter.Not(filter.HasNodeID(node.Me.NodeID())),
-					),
-					node.IdentityProvider,
-				),
-=======
 				node.SyncEngineIdentifierProvider,
->>>>>>> c3f87e40
 			)
 			if err != nil {
 				return nil, fmt.Errorf("could not create synchronization engine: %w", err)
