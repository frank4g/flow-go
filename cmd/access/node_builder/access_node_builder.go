--- conflicted
+++ resolved
@@ -340,153 +340,6 @@
 	return builder
 }
 
-<<<<<<< HEAD
-func (anb *FlowAccessNodeBuilder) Build() AccessNodeBuilder {
-	anb.
-		BuildConsensusFollower().
-		Module("collection node client", func(builder cmd.NodeBuilder, node *cmd.NodeConfig) error {
-			// collection node address is optional (if not specified, collection nodes will be chosen at random)
-			if strings.TrimSpace(anb.rpcConf.CollectionAddr) == "" {
-				node.Logger.Info().Msg("using a dynamic collection node address")
-				return nil
-			}
-
-			node.Logger.Info().
-				Str("collection_node", anb.rpcConf.CollectionAddr).
-				Msg("using the static collection node address")
-
-			collectionRPCConn, err := grpc.Dial(
-				anb.rpcConf.CollectionAddr,
-				grpc.WithDefaultCallOptions(grpc.MaxCallRecvMsgSize(grpcutils.DefaultMaxMsgSize)),
-				grpc.WithInsecure(), //nolint:staticcheck
-				backend.WithClientUnaryInterceptor(anb.rpcConf.CollectionClientTimeout))
-			if err != nil {
-				return err
-			}
-			anb.CollectionRPC = access.NewAccessAPIClient(collectionRPCConn)
-			return nil
-		}).
-		Module("historical access node clients", func(builder cmd.NodeBuilder, node *cmd.NodeConfig) error {
-			addrs := strings.Split(anb.rpcConf.HistoricalAccessAddrs, ",")
-			for _, addr := range addrs {
-				if strings.TrimSpace(addr) == "" {
-					continue
-				}
-				node.Logger.Info().Str("access_nodes", addr).Msg("historical access node addresses")
-
-				historicalAccessRPCConn, err := grpc.Dial(
-					addr,
-					grpc.WithDefaultCallOptions(grpc.MaxCallRecvMsgSize(grpcutils.DefaultMaxMsgSize)),
-					grpc.WithInsecure()) //nolint:staticcheck
-				if err != nil {
-					return err
-				}
-				anb.HistoricalAccessRPCs = append(anb.HistoricalAccessRPCs, access.NewAccessAPIClient(historicalAccessRPCConn))
-			}
-			return nil
-		}).
-		Module("transaction timing mempools", func(builder cmd.NodeBuilder, node *cmd.NodeConfig) error {
-			var err error
-			anb.TransactionTimings, err = stdmap.NewTransactionTimings(1500 * 300) // assume 1500 TPS * 300 seconds
-			if err != nil {
-				return err
-			}
-
-			anb.CollectionsToMarkFinalized, err = stdmap.NewTimes(50 * 300) // assume 50 collection nodes * 300 seconds
-			if err != nil {
-				return err
-			}
-
-			anb.CollectionsToMarkExecuted, err = stdmap.NewTimes(50 * 300) // assume 50 collection nodes * 300 seconds
-			if err != nil {
-				return err
-			}
-
-			anb.BlocksToMarkExecuted, err = stdmap.NewTimes(1 * 300) // assume 1 block per second * 300 seconds
-			return err
-		}).
-		Module("transaction metrics", func(builder cmd.NodeBuilder, node *cmd.NodeConfig) error {
-			anb.TransactionMetrics = metrics.NewTransactionCollector(anb.TransactionTimings, node.Logger, anb.logTxTimeToFinalized,
-				anb.logTxTimeToExecuted, anb.logTxTimeToFinalizedExecuted)
-			return nil
-		}).
-		Module("ping metrics", func(builder cmd.NodeBuilder, node *cmd.NodeConfig) error {
-			anb.PingMetrics = metrics.NewPingCollector()
-			return nil
-		}).
-		Module("server certificate", func(builder cmd.NodeBuilder, node *cmd.NodeConfig) error {
-			// generate the server certificate that will be served by the GRPC server
-			x509Certificate, err := grpcutils.X509Certificate(node.NetworkKey)
-			if err != nil {
-				return err
-			}
-			tlsConfig := grpcutils.DefaultServerTLSConfig(x509Certificate)
-			anb.rpcConf.TransportCredentials = credentials.NewTLS(tlsConfig)
-			return nil
-		}).
-		Component("RPC engine", func(builder cmd.NodeBuilder, node *cmd.NodeConfig) (module.ReadyDoneAware, error) {
-			anb.RpcEng = rpc.New(
-				node.Logger,
-				node.State,
-				anb.rpcConf,
-				anb.CollectionRPC,
-				anb.HistoricalAccessRPCs,
-				node.Storage.Blocks,
-				node.Storage.Headers,
-				node.Storage.Collections,
-				node.Storage.Transactions,
-				node.Storage.Receipts,
-				node.Storage.Results,
-				node.RootChainID,
-				anb.TransactionMetrics,
-				anb.collectionGRPCPort,
-				anb.executionGRPCPort,
-				anb.retryEnabled,
-				anb.rpcMetricsEnabled,
-				anb.apiRatelimits,
-				anb.apiBurstlimits,
-			)
-			return anb.RpcEng, nil
-		}).
-		Component("ingestion engine", func(builder cmd.NodeBuilder, node *cmd.NodeConfig) (module.ReadyDoneAware, error) {
-			var err error
-
-			anb.RequestEng, err = requester.New(
-				node.Logger,
-				node.Metrics.Engine,
-				node.Network,
-				node.Me,
-				node.State,
-				engine.RequestCollections,
-				filter.HasRole(flow.RoleCollection),
-				func() flow.Entity { return &flow.Collection{} },
-			)
-			if err != nil {
-				return nil, fmt.Errorf("could not create requester engine: %w", err)
-			}
-
-			anb.IngestEng, err = ingestion.New(node.Logger, node.Network, node.State, node.Me, anb.RequestEng, node.Storage.Blocks, node.Storage.Headers, node.Storage.Collections, node.Storage.Transactions, node.Storage.Results, node.Storage.Receipts, anb.TransactionMetrics,
-				anb.CollectionsToMarkFinalized, anb.CollectionsToMarkExecuted, anb.BlocksToMarkExecuted, anb.RpcEng)
-			if err != nil {
-				return nil, err
-			}
-			anb.RequestEng.WithHandle(anb.IngestEng.OnCollection)
-			anb.FinalizationDistributor.AddConsumer(anb.IngestEng)
-
-			return anb.IngestEng, nil
-		}).
-		Component("requester engine", func(builder cmd.NodeBuilder, node *cmd.NodeConfig) (module.ReadyDoneAware, error) {
-			// We initialize the requester engine inside the ingestion engine due to the mutual dependency. However, in
-			// order for it to properly start and shut down, we should still return it as its own engine here, so it can
-			// be handled by the scaffold.
-			return anb.RequestEng, nil
-		})
-
-	return anb
-}
-
-=======
->>>>>>> b8729788
 type Option func(*AccessNodeConfig)
 
 func WithBootStrapPeers(bootstrapNodes ...*flow.Identity) Option {
