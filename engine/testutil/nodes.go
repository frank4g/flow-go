--- conflicted
+++ resolved
@@ -87,31 +87,14 @@
 	require.NoError(t, err)
 
 	stubnet := stub.NewNetwork(state, me, hub)
-<<<<<<< HEAD
 
 	mc, err := metrics.NewCollector(log)
 	require.NoError(t, err)
 
-=======
-
-	mc, err := metrics.NewCollector(log)
-	require.NoError(t, err)
-
->>>>>>> 7c9ac7c3
 	tracer, err := trace.NewTracer(log, "test")
 	require.NoError(t, err)
 
 	return mock.GenericNode{
-<<<<<<< HEAD
-		Log:     log,
-		Metrics: mc,
-		Tracer:  tracer,
-		DB:      db,
-		State:   state,
-		Me:      me,
-		Net:     stubnet,
-		DBDir:   dbDir,
-=======
 		Log:        log,
 		Metrics:    mc,
 		Tracer:     tracer,
@@ -126,7 +109,6 @@
 		Me:         me,
 		Net:        stubnet,
 		DBDir:      dbDir,
->>>>>>> 7c9ac7c3
 	}
 }
 
@@ -257,16 +239,7 @@
 	require.NoError(t, err)
 
 	execState := state.NewExecutionState(
-<<<<<<< HEAD
-		ls,
-		commitsStorage,
-		chunkDataPackStorage,
-		executionResults,
-		node.DB,
-		node.Tracer,
-=======
 		ls, commitsStorage, node.Blocks, chunkDataPackStorage, executionResults, node.DB, node.Tracer,
->>>>>>> 7c9ac7c3
 	)
 
 	stateSync := sync.NewStateSynchronizer(execState)
@@ -283,10 +256,7 @@
 
 	computationEngine := computation.New(
 		node.Log,
-<<<<<<< HEAD
 		node.Metrics,
-=======
->>>>>>> 7c9ac7c3
 		node.Tracer,
 		node.Me,
 		node.State,
