package rest

import (
	"github.com/gorilla/mux"

	"github.com/onflow/flow-go/engine/access/rest/generated"
	"github.com/onflow/flow-go/model/flow"
)

type LinkFun func(id flow.Identifier) (string, error)

type LinkGenerator interface {
	BlockLink(id flow.Identifier) (string, error)
<<<<<<< HEAD
	TransactionLink(id flow.Identifier) (string, error)
	TransactionResultLink(id flow.Identifier) (string, error)
=======
	PayloadLink(id flow.Identifier) (string, error)
	ExecutionResultLink(id flow.Identifier) (string, error)
>>>>>>> f3b3cc67
}

type LinkGeneratorImpl struct {
	router *mux.Router
}

func NewLinkGeneratorImpl(router *mux.Router) *LinkGeneratorImpl {
	return &LinkGeneratorImpl{
		router: router,
	}
}

<<<<<<< HEAD
func linkFromRoute(route *mux.Route, id flow.Identifier) (string, error) {
	url, err := route.URLPath("id", id.String())
=======
func (generator *LinkGeneratorImpl) BlockLink(id flow.Identifier) (string, error) {
	return generator.link(getBlocksByIDRoute, id)
}
func (generator *LinkGeneratorImpl) PayloadLink(id flow.Identifier) (string, error) {
	return generator.link(getBlocksByIDRoute, id)
}
func (generator *LinkGeneratorImpl) ExecutionResultLink(id flow.Identifier) (string, error) {
	return generator.link(getExecutionResultByIDRoute, id)
}

func (generator *LinkGeneratorImpl) link(route string, id flow.Identifier) (string, error) {
	url, err := generator.router.Get(route).URLPath("id", id.String())
>>>>>>> f3b3cc67
	if err != nil {
		return "", err
	}
	// TODO: remove the leading '/v1' from the generated link
	return url.String(), nil
}

<<<<<<< HEAD
func (generator *LinkGeneratorImpl) BlockLink(id flow.Identifier) (string, error) {
	return linkFromRoute(generator.router.Get(getBlocksByIDRoute), id)
}

func (generator *LinkGeneratorImpl) TransactionLink(id flow.Identifier) (string, error) {
	return linkFromRoute(generator.router.Get(getTransactionByIDRoute), id) // todo(sideninja) handler now has route attribute, we could get the route from there and just use this as route builder to return the Link, also discuss having this return generated.Links, or even be moved to converters
}

func (generator *LinkGeneratorImpl) TransactionResultLink(id flow.Identifier) (string, error) {
	return linkFromRoute(generator.router.Get(getTransactionResultByIDRoute), id)
=======
func selfLink(id flow.Identifier, linkFun LinkFun) (*generated.Links, error) {
	url, err := linkFun(id)
	if err != nil {
		return nil, err
	}
	return &generated.Links{
		Self: url,
	}, nil
>>>>>>> f3b3cc67
}<|MERGE_RESOLUTION|>--- conflicted
+++ resolved
@@ -11,13 +11,10 @@
 
 type LinkGenerator interface {
 	BlockLink(id flow.Identifier) (string, error)
-<<<<<<< HEAD
 	TransactionLink(id flow.Identifier) (string, error)
 	TransactionResultLink(id flow.Identifier) (string, error)
-=======
 	PayloadLink(id flow.Identifier) (string, error)
 	ExecutionResultLink(id flow.Identifier) (string, error)
->>>>>>> f3b3cc67
 }
 
 type LinkGeneratorImpl struct {
@@ -30,10 +27,6 @@
 	}
 }
 
-<<<<<<< HEAD
-func linkFromRoute(route *mux.Route, id flow.Identifier) (string, error) {
-	url, err := route.URLPath("id", id.String())
-=======
 func (generator *LinkGeneratorImpl) BlockLink(id flow.Identifier) (string, error) {
 	return generator.link(getBlocksByIDRoute, id)
 }
@@ -44,9 +37,9 @@
 	return generator.link(getExecutionResultByIDRoute, id)
 }
 
-func (generator *LinkGeneratorImpl) link(route string, id flow.Identifier) (string, error) {
-	url, err := generator.router.Get(route).URLPath("id", id.String())
->>>>>>> f3b3cc67
+
+func linkFromRoute(route *mux.Route, id flow.Identifier) (string, error) {
+	url, err := route.URLPath("id", id.String())
 	if err != nil {
 		return "", err
 	}
@@ -54,7 +47,6 @@
 	return url.String(), nil
 }
 
-<<<<<<< HEAD
 func (generator *LinkGeneratorImpl) BlockLink(id flow.Identifier) (string, error) {
 	return linkFromRoute(generator.router.Get(getBlocksByIDRoute), id)
 }
@@ -65,7 +57,8 @@
 
 func (generator *LinkGeneratorImpl) TransactionResultLink(id flow.Identifier) (string, error) {
 	return linkFromRoute(generator.router.Get(getTransactionResultByIDRoute), id)
-=======
+}
+
 func selfLink(id flow.Identifier, linkFun LinkFun) (*generated.Links, error) {
 	url, err := linkFun(id)
 	if err != nil {
@@ -74,5 +67,4 @@
 	return &generated.Links{
 		Self: url,
 	}, nil
->>>>>>> f3b3cc67
 }