// (c) 2019 Dapper Labs - ALL RIGHTS RESERVED

package engine

import (
	"fmt"
	"strings"

	"github.com/onflow/flow-go/model/flow"
	"github.com/onflow/flow-go/network"
)

// init is called first time this package is imported.
// It creates and initializes the channelRoleMap map.
func init() {
	initializeChannelRoleMap()
}

// channelRoleMap keeps a map between channels and the list of flow roles involved in them.
var channelRoleMap map[network.Channel]flow.RoleList

// RolesByChannel returns list of flow roles involved in the channel.
func RolesByChannel(channel network.Channel) (flow.RoleList, bool) {
	if clusterChannel, isCluster := ClusterChannel(channel); isCluster {
		// replaces channel with the stripped-off prefix
		channel = clusterChannel
	}
	roles, ok := channelRoleMap[channel]
	return roles, ok
}

// Exists returns true if channel exists in channelRoleMap.
// At the current state, any developer-defined channel should be added
// to channelRoleMap as a constant channel type manually.
func Exists(channel network.Channel) bool {
	_, exists := RolesByChannel(channel)
	return exists || UnstakedChannels().Contains(channel)
}

// ChannelsByRole returns a list of all channels the role subscribes to.
func ChannelsByRole(role flow.Role) network.ChannelList {
	channels := make(network.ChannelList, 0)
	for channel, roles := range channelRoleMap {
		if roles.Contains(role) {
			channels = append(channels, channel)
		}
	}

	return channels
}

// UniqueChannels returns list of non-cluster channels with a unique RoleList accompanied
// with the list of all cluster channels.
// e.g. if channel X and Y both are non-cluster channels and have role IDs [A,B,C] then only one of them will be in the returned list.
func UniqueChannels(channels network.ChannelList) network.ChannelList {
	// uniques keeps the set of unique channels based on their RoleList.
	uniques := make(network.ChannelList, 0)
	// added keeps track of channels added to uniques for deduplication.
	added := make(map[flow.Identifier]struct{})

	// a channel is added to uniques if it is either a
	// cluster channel, or no non-cluster channel with the same set of roles
	// has already been added to uniques.
	// We use identifier of RoleList to determine its uniqueness.
	for _, channel := range channels {
		id := channelRoleMap[channel].ID()

		// non-cluster channel deduplicated based identifier of role list
		if _, cluster := ClusterChannel(channel); !cluster {
			if _, ok := added[id]; ok {
				// a channel with same RoleList already added, hence skips
				continue
			}
			added[id] = struct{}{}
		}

		uniques = append(uniques, channel)
	}

	return uniques
}

// Channels returns all channels that nodes of any role have subscribed to.
func Channels() network.ChannelList {
	channels := make(network.ChannelList, 0)
	for channel := range channelRoleMap {
		channels = append(channels, channel)
	}

	return channels
}

<<<<<<< HEAD
func UnstakedChannels() network.ChannelList {
	return network.ChannelList{
		UnstakedSyncCommittee,
		ReceiveBlocks,
=======
// UnstakedChannels returns all channels that unstaked nodes can send messages on.
func UnstakedChannels() network.ChannelList {
	return network.ChannelList{
		UnstakedSyncCommittee,
>>>>>>> 0a8729c7
	}
}

// channels
const (

	// Channels used for testing
	TestNetwork = network.Channel("test-network")
	TestMetrics = network.Channel("test-metrics")

	// Channels for consensus protocols
	ConsensusCommittee     = network.Channel("consensus-committee")
	consensusClusterPrefix = network.Channel("consensus-cluster") // dynamic channel, use ChannelConsensusCluster function

	// Channels for protocols actively synchronizing state across nodes
	SyncCommittee     = network.Channel("sync-committee")
	syncClusterPrefix = network.Channel("sync-cluster") // dynamic channel, use ChannelSyncCluster function
	SyncExecution     = network.Channel("sync-execution")

	// Channels for dkg communication
	DKGCommittee = "dkg-committee"

	// Channels for actively pushing entities to subscribers
	PushTransactions = network.Channel("push-transactions")
	PushGuarantees   = network.Channel("push-guarantees")
	PushBlocks       = network.Channel("push-blocks")
	PushReceipts     = network.Channel("push-receipts")
	PushApprovals    = network.Channel("push-approvals")

	// Channels for actively requesting missing entities
	RequestCollections       = network.Channel("request-collections")
	RequestChunks            = network.Channel("request-chunks")
	RequestReceiptsByBlockID = network.Channel("request-receipts-by-block-id")
	RequestApprovalsByChunk  = network.Channel("request-approvals-by-chunk")

	// Channel aliases to make the code more readable / more robust to errors
	ReceiveTransactions = PushTransactions
	ReceiveGuarantees   = PushGuarantees
	ReceiveBlocks       = PushBlocks
	ReceiveReceipts     = PushReceipts
	ReceiveApprovals    = PushApprovals

	ProvideCollections       = RequestCollections
	ProvideChunks            = RequestChunks
	ProvideReceiptsByBlockID = RequestReceiptsByBlockID
	ProvideApprovalsByChunk  = RequestApprovalsByChunk

	// Unstaked network channels
	UnstakedSyncCommittee = network.Channel("unstaked-sync-committee")
)

// initializeChannelRoleMap initializes an instance of channelRoleMap and populates it with the channels and their
// Note: Please update this map, if a new channel is defined or a the roles subscribing to a channel have changed
// corresponding list of roles.
func initializeChannelRoleMap() {
	channelRoleMap = make(map[network.Channel]flow.RoleList)

	// Channels for test
	channelRoleMap[TestNetwork] = flow.RoleList{flow.RoleCollection, flow.RoleConsensus, flow.RoleExecution,
		flow.RoleVerification, flow.RoleAccess}
	channelRoleMap[TestMetrics] = flow.RoleList{flow.RoleCollection, flow.RoleConsensus, flow.RoleExecution,
		flow.RoleVerification, flow.RoleAccess}

	// Channels for consensus protocols
	channelRoleMap[ConsensusCommittee] = flow.RoleList{flow.RoleConsensus}

	// Channels for protocols actively synchronizing state across nodes
	channelRoleMap[SyncCommittee] = flow.Roles()
	channelRoleMap[SyncExecution] = flow.RoleList{flow.RoleExecution}

	// Channels for DKG communication
	channelRoleMap[DKGCommittee] = flow.RoleList{flow.RoleConsensus}

	// Channels for actively pushing entities to subscribers
	channelRoleMap[PushTransactions] = flow.RoleList{flow.RoleCollection}
	channelRoleMap[PushGuarantees] = flow.RoleList{flow.RoleCollection, flow.RoleConsensus}
	channelRoleMap[PushBlocks] = flow.RoleList{flow.RoleCollection, flow.RoleConsensus, flow.RoleExecution,
		flow.RoleVerification, flow.RoleAccess}
	channelRoleMap[PushReceipts] = flow.RoleList{flow.RoleConsensus, flow.RoleExecution, flow.RoleVerification,
		flow.RoleAccess}
	channelRoleMap[PushApprovals] = flow.RoleList{flow.RoleConsensus, flow.RoleVerification}

	// Channels for actively requesting missing entities
	channelRoleMap[RequestCollections] = flow.RoleList{flow.RoleCollection, flow.RoleExecution}
	channelRoleMap[RequestChunks] = flow.RoleList{flow.RoleExecution, flow.RoleVerification}
	channelRoleMap[RequestReceiptsByBlockID] = flow.RoleList{flow.RoleConsensus, flow.RoleExecution}
	channelRoleMap[RequestApprovalsByChunk] = flow.RoleList{flow.RoleConsensus, flow.RoleVerification}

	// Channel aliases to make the code more readable / more robust to errors
	channelRoleMap[ReceiveGuarantees] = flow.RoleList{flow.RoleCollection, flow.RoleConsensus}
	channelRoleMap[ReceiveBlocks] = flow.RoleList{flow.RoleCollection, flow.RoleConsensus, flow.RoleExecution,
		flow.RoleVerification, flow.RoleAccess}
	channelRoleMap[ReceiveReceipts] = flow.RoleList{flow.RoleConsensus, flow.RoleExecution, flow.RoleVerification,
		flow.RoleAccess}
	channelRoleMap[ReceiveApprovals] = flow.RoleList{flow.RoleConsensus, flow.RoleVerification}

	channelRoleMap[ProvideCollections] = flow.RoleList{flow.RoleCollection, flow.RoleExecution}
	channelRoleMap[ProvideChunks] = flow.RoleList{flow.RoleExecution, flow.RoleVerification}
	channelRoleMap[ProvideReceiptsByBlockID] = flow.RoleList{flow.RoleConsensus, flow.RoleExecution}
	channelRoleMap[ProvideApprovalsByChunk] = flow.RoleList{flow.RoleConsensus, flow.RoleVerification}

	channelRoleMap[syncClusterPrefix] = flow.RoleList{flow.RoleCollection}
	channelRoleMap[consensusClusterPrefix] = flow.RoleList{flow.RoleCollection}

	channelRoleMap[UnstakedSyncCommittee] = flow.RoleList{flow.RoleAccess}
}

// ClusterChannel returns true if channel is cluster-based.
// At the current implementation, only collection nodes are involved in a cluster-based channels.
// If the channel is a cluster-based one, this method also strips off the channel prefix and returns it.
func ClusterChannel(channel network.Channel) (network.Channel, bool) {
	if strings.HasPrefix(channel.String(), syncClusterPrefix.String()) {
		return syncClusterPrefix, true
	}

	if strings.HasPrefix(channel.String(), consensusClusterPrefix.String()) {
		return consensusClusterPrefix, true
	}

	return "", false
}

// TopicFromChannel returns the unique LibP2P topic form the channel.
// The channel is made up of name string suffixed with root block id.
// The root block id is used to prevent cross talks between nodes on different sporks.
func TopicFromChannel(channel network.Channel, rootBlockID flow.Identifier) network.Topic {
	// skip root block suffix, if this is a cluster specific channel. A cluster specific channel is inherently
	// unique for each epoch
	if strings.HasPrefix(channel.String(), syncClusterPrefix.String()) || strings.HasPrefix(string(channel), consensusClusterPrefix.String()) {
		return network.Topic(channel)
	}
	return network.Topic(fmt.Sprintf("%s/%s", string(channel), rootBlockID.String()))
}

// ChannelConsensusCluster returns a dynamic cluster consensus channel based on
// the chain ID of the cluster in question.
func ChannelConsensusCluster(clusterID flow.ChainID) network.Channel {
	return network.Channel(fmt.Sprintf("%s-%s", consensusClusterPrefix, clusterID))
}

// ChannelSyncCluster returns a dynamic cluster sync channel based on the chain
// ID of the cluster in question.
func ChannelSyncCluster(clusterID flow.ChainID) network.Channel {
	return network.Channel(fmt.Sprintf("%s-%s", syncClusterPrefix, clusterID))
}<|MERGE_RESOLUTION|>--- conflicted
+++ resolved
@@ -90,17 +90,10 @@
 	return channels
 }
 
-<<<<<<< HEAD
-func UnstakedChannels() network.ChannelList {
-	return network.ChannelList{
-		UnstakedSyncCommittee,
-		ReceiveBlocks,
-=======
 // UnstakedChannels returns all channels that unstaked nodes can send messages on.
 func UnstakedChannels() network.ChannelList {
 	return network.ChannelList{
 		UnstakedSyncCommittee,
->>>>>>> 0a8729c7
 	}
 }
 
@@ -168,7 +161,7 @@
 	channelRoleMap[ConsensusCommittee] = flow.RoleList{flow.RoleConsensus}
 
 	// Channels for protocols actively synchronizing state across nodes
-	channelRoleMap[SyncCommittee] = flow.Roles()
+	channelRoleMap[SyncCommittee] = flow.RoleList{flow.RoleConsensus}
 	channelRoleMap[SyncExecution] = flow.RoleList{flow.RoleExecution}
 
 	// Channels for DKG communication
@@ -204,8 +197,6 @@
 
 	channelRoleMap[syncClusterPrefix] = flow.RoleList{flow.RoleCollection}
 	channelRoleMap[consensusClusterPrefix] = flow.RoleList{flow.RoleCollection}
-
-	channelRoleMap[UnstakedSyncCommittee] = flow.RoleList{flow.RoleAccess}
 }
 
 // ClusterChannel returns true if channel is cluster-based.
@@ -226,13 +217,13 @@
 // TopicFromChannel returns the unique LibP2P topic form the channel.
 // The channel is made up of name string suffixed with root block id.
 // The root block id is used to prevent cross talks between nodes on different sporks.
-func TopicFromChannel(channel network.Channel, rootBlockID flow.Identifier) network.Topic {
+func TopicFromChannel(channel network.Channel, rootBlockID string) network.Topic {
 	// skip root block suffix, if this is a cluster specific channel. A cluster specific channel is inherently
 	// unique for each epoch
 	if strings.HasPrefix(channel.String(), syncClusterPrefix.String()) || strings.HasPrefix(string(channel), consensusClusterPrefix.String()) {
 		return network.Topic(channel)
 	}
-	return network.Topic(fmt.Sprintf("%s/%s", string(channel), rootBlockID.String()))
+	return network.Topic(fmt.Sprintf("%s/%s", string(channel), rootBlockID))
 }
 
 // ChannelConsensusCluster returns a dynamic cluster consensus channel based on
