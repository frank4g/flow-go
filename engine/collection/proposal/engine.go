package proposal

import (
	"errors"
	"fmt"
	"time"

	"github.com/hashicorp/go-multierror"
	"github.com/rs/zerolog"

	"github.com/dapperlabs/flow-go/consensus"
	"github.com/dapperlabs/flow-go/consensus/hotstuff"
	"github.com/dapperlabs/flow-go/consensus/hotstuff/committee"
	"github.com/dapperlabs/flow-go/consensus/hotstuff/committee/leader"
	"github.com/dapperlabs/flow-go/consensus/hotstuff/model"
	"github.com/dapperlabs/flow-go/consensus/hotstuff/notifications"
	"github.com/dapperlabs/flow-go/consensus/hotstuff/notifications/pubsub"
	"github.com/dapperlabs/flow-go/consensus/hotstuff/persister"
	"github.com/dapperlabs/flow-go/consensus/hotstuff/verification"
	recovery "github.com/dapperlabs/flow-go/consensus/recovery/cluster"
	"github.com/dapperlabs/flow-go/engine"
	clustermodel "github.com/dapperlabs/flow-go/model/cluster"
	"github.com/dapperlabs/flow-go/model/encoding"
	"github.com/dapperlabs/flow-go/model/events"
	"github.com/dapperlabs/flow-go/model/flow"
	"github.com/dapperlabs/flow-go/model/flow/filter"
	"github.com/dapperlabs/flow-go/model/indices"
	"github.com/dapperlabs/flow-go/model/messages"
	"github.com/dapperlabs/flow-go/module"
	builder "github.com/dapperlabs/flow-go/module/builder/collection"
	finalizer "github.com/dapperlabs/flow-go/module/finalizer/collection"
	"github.com/dapperlabs/flow-go/module/mempool"
	"github.com/dapperlabs/flow-go/module/metrics"
	metricsconsumer "github.com/dapperlabs/flow-go/module/metrics/hotstuff"
	"github.com/dapperlabs/flow-go/module/signature"
	"github.com/dapperlabs/flow-go/network"
	"github.com/dapperlabs/flow-go/state"
	clusterkv "github.com/dapperlabs/flow-go/state/cluster"
	bclusterkv "github.com/dapperlabs/flow-go/state/cluster/badger"
	"github.com/dapperlabs/flow-go/state/protocol"
	"github.com/dapperlabs/flow-go/storage"
	"github.com/dapperlabs/flow-go/utils/logging"
)

// all the stuff we need to re-instantiate HotStuff for a new epoch
type EpochLifecycle struct {
	builder   *builder.Builder           // can be the same object across epochs
	finalizer *finalizer.Finalizer       // can be the same object across epochs
	signer    *verification.SingleSigner // can be the same object across epochs

	notifer hotstuff.Consumer    // needs to be different across epochs (diff. cluster ID)
	persist *persister.Persister // needs to be different across epochs (at least reset)

	clusterRootHeader *flow.Header             // will be in the service events
	clusterRootQC     *model.QuorumCertificate // will be in the service events
	seed              []byte                   // either QC for first block of epoch, or seed from service event
}

// Engine is the collection proposal engine, which packages pending
// transactions into collections and sends them to consensus nodes.
type Engine struct {
	unit           *engine.Unit
	log            zerolog.Logger
	colMetrics     module.CollectionMetrics
	engMetrics     module.EngineMetrics
	mempoolMetrics module.MempoolMetrics
	con            network.Conduit
	me             module.Local
	protoState     protocol.State  // flow-wide protocol chain state
	clusterState   clusterkv.State // cluster-specific chain state
	pool           mempool.Transactions
	transactions   storage.Transactions
	headers        storage.Headers
	payloads       storage.ClusterPayloads
	pending        module.PendingClusterBlockBuffer // pending block cache
	cluster        flow.IdentityList                // consensus participants in our cluster

	sync     module.BlockRequester
	hotstuff module.HotStuff
}

/*
TODO parameters needed for HotStuff

build module.Builder,
	finalize module.Finalizer,
	persist hotstuff.Persister,
	clusterRootHeader *flow.Header,
	clusterRootQC *model.QuorumCertificate,
	mainChainRootQC *model.QuorumCertificate,
	hotstuffOpts []consensus.Option,
*/

// New returns a new collection proposal engine.
func New(
	log zerolog.Logger,
	net module.Network,
	me module.Local,
	colMetrics module.CollectionMetrics,
	engMetrics module.EngineMetrics,
	mempoolMetrics module.MempoolMetrics,
	tracer module.Tracer,
	protoState protocol.State,
	clusterState clusterkv.State,
	pool mempool.Transactions,
	transactions storage.Transactions,
	headers storage.Headers,
	payloads storage.ClusterPayloads,
	cache module.PendingClusterBlockBuffer,
	sync module.BlockRequester,
	hot module.HotStuff,
) (*Engine, error) {

<<<<<<< HEAD
	// determine the participants in our cluster
	participants, clusterIndex, err := protocol.ClusterFor(protoState.Final(), me.NodeID())
=======
	clusters, err := protoState.Final().Clusters()
>>>>>>> 5962b130
	if err != nil {
		return nil, fmt.Errorf("could not get clusters: %w", err)
	}

	cluster, _, found := clusters.ByNodeID(me.NodeID())
	if !found {
		return nil, fmt.Errorf("could not find cluster for self")
	}
	clusterID := protocol.ChainIDForCluster(participants)

	hotstuffMetrics := metrics.NewHotstuffCollector(clusterID)

	// set up the leader selection
	inds := indices.ProtocolCollectorClusterLeaderSelection(uint32(clusterIndex))
	seed, err := protocol.SeedFromParentSignature(inds, mainChainRootQC.SigData)
	if err != nil {
		return nil, fmt.Errorf("could not compute seed for leader selection: %w", err)
	}
	selection, err := committee.ComputeLeaderSelectionFromSeed(
		clusterRootHeader.View,
		seed,
		leader.EstimatedSixMonthOfViews,
		participants,
	)
	if err != nil {
		return nil, fmt.Errorf("could not compute leader selection: %w", err)
	}

	// create the consensus committee
	translator := bclusterkv.NewTranslator(payloads)
	com := committee.New(
		protoState,
		translator,
		me.NodeID(),
		filter.And(filter.In(participants), filter.HasStake(true)),
		participants.NodeIDs(),
		selection,
	)

	// create signer/verifier
	staking := signature.NewAggregationProvider(encoding.CollectorVoteTag, me)
	signer := verification.NewSingleSigner(com, staking, me.NodeID())

	// create the HotStuff log/metric notifier
	notifier := pubsub.NewDistributor()
	notifier.AddConsumer(notifications.NewLogConsumer(log))
	notifier.AddConsumer(metricsconsumer.NewMetricsConsumer(hotstuffMetrics))

	// create the proposal engine
	e := &Engine{
		unit:           engine.NewUnit(),
		log:            log.With().Str("engine", "proposal").Logger(),
		colMetrics:     colMetrics,
		engMetrics:     engMetrics,
		mempoolMetrics: mempoolMetrics,
		me:             me,
		protoState:     protoState,
		clusterState:   clusterState,
		pool:           pool,
		transactions:   transactions,
		headers:        headers,
		payloads:       payloads,
		pending:        cache,
		cluster:        cluster,
		sync:           sync,
		hotstuff:       nil,
	}

	// recover the pending state
	finalized, pending, err := recovery.FindLatest(clusterState, headers)
	if err != nil {
		return nil, fmt.Errorf("could not retrieve finalized/pending headers: %w", err)
	}

	// create the HotStuff instance
	hot, err := consensus.NewParticipant(
		log,
		tracer,
		notifier,
		hotstuffMetrics,
		headers,
		com,
		build,
		finalize,
		persist,
		signer,
		e,
		clusterRootHeader,
		clusterRootQC,
		finalized,
		pending,
		hotstuffOpts...,
	)
	if err != nil {
		return nil, fmt.Errorf("could not create hotstuff participant: %w", err)
	}

	// attach hotstuff to the proposal engine
	e.hotstuff = hot

	// log the mempool size off the bat
	e.mempoolMetrics.MempoolEntries(metrics.ResourceClusterProposal, e.pending.Size())

	con, err := net.Register(engine.ConsensusCluster, e)
	if err != nil {
		return nil, fmt.Errorf("could not register engine: %w", err)
	}
	e.con = con

	return e, nil
}

// Ready returns a ready channel that is closed once the engine has fully
// started. For proposal engine, this is true once the underlying consensus
// algorithm has started.
func (e *Engine) Ready() <-chan struct{} {
	if e.sync == nil {
		panic("must initialize compliance engine with synchronization module")
	}
	return e.unit.Ready(func() {
		<-e.hotstuff.Ready()
	})
}

// Done returns a done channel that is closed once the engine has fully stopped.
func (e *Engine) Done() <-chan struct{} {
	return e.unit.Done(func() {
		e.log.Debug().Msg("shutting down hotstuff eventloop")
		<-e.hotstuff.Done()
		e.log.Debug().Msg("all components have been shut down")
	})
}

// SubmitLocal submits an event originating on the local node.
func (e *Engine) SubmitLocal(event interface{}) {
	e.Submit(e.me.NodeID(), event)
}

// Submit submits the given event from the node with the given origin ID
// for processing in a non-blocking manner. It returns instantly and logs
// a potential processing error internally when done.
func (e *Engine) Submit(originID flow.Identifier, event interface{}) {
	e.unit.Launch(func() {
		err := e.process(originID, event)
		if err != nil {
			engine.LogError(e.log, err)
		}
	})
}

// ProcessLocal processes an event originating on the local node.
func (e *Engine) ProcessLocal(event interface{}) error {
	return e.Process(e.me.NodeID(), event)
}

// Process processes the given event from the node with the given origin ID in
// a blocking manner. It returns the potential processing error when done.
func (e *Engine) Process(originID flow.Identifier, event interface{}) error {
	return e.unit.Do(func() error {
		return e.process(originID, event)
	})
}

// SendVote will send a vote to the desired node.
func (e *Engine) SendVote(blockID flow.Identifier, view uint64, sigData []byte, recipientID flow.Identifier) error {

	// build the vote message
	vote := &messages.ClusterBlockVote{
		BlockID: blockID,
		View:    view,
		SigData: sigData,
	}

	err := e.con.Submit(vote, recipientID)
	if err != nil {
		return fmt.Errorf("could not send vote: %w", err)
	}

	e.log.Debug().
		Hex("block_id", blockID[:]).
		Uint64("view", view).
		Hex("recipient_id", recipientID[:]).
		Msg("sending vote")

	e.engMetrics.MessageSent(metrics.EngineProposal, metrics.MessageClusterBlockVote)

	return nil
}

// BroadcastProposal submits a cluster block proposal (effectively a proposal
// for the next collection) to all the collection nodes in our cluster.
func (e *Engine) BroadcastProposal(header *flow.Header) error {
	return e.BroadcastProposalWithDelay(header, 0)
}

// BroadcastProposalWithDelay submits a cluster block proposal (effectively a proposal
// for the next collection) to all the collection nodes in our cluster.
func (e *Engine) BroadcastProposalWithDelay(header *flow.Header, delay time.Duration) error {

	log := e.log.With().
		Hex("block_id", logging.ID(header.ID())).
		Uint64("block_height", header.Height).
		Logger()

	log.Debug().Msg("preparing to broadcast proposal from hotstuff")

	// first, check that we are the proposer of the block
	if header.ProposerID != e.me.NodeID() {
		return fmt.Errorf("cannot broadcast proposal with non-local proposer (%x)", header.ProposerID)
	}

	// get the parent of the block
	parent, err := e.headers.ByBlockID(header.ParentID)
	if err != nil {
		return fmt.Errorf("could not retrieve proposal parent: %w", err)
	}

	// fill in the fields that can't be populated by HotStuff
	//TODO clean this up - currently we set these fields in builder, then lose
	// them in HotStuff, then need to set them again here
	header.ChainID = parent.ChainID
	header.Height = parent.Height + 1

	// retrieve the payload for the block
	payload, err := e.payloads.ByBlockID(header.ID())
	if err != nil {
		return fmt.Errorf("could not get payload for block: %w", err)
	}

	log = log.With().Int("collection_size", payload.Collection.Len()).Logger()

	// retrieve all collection nodes in our cluster
	recipients, err := e.protoState.Final().Identities(filter.And(
		filter.In(e.cluster),
		filter.Not(filter.HasNodeID(e.me.NodeID())),
	))
	if err != nil {
		return fmt.Errorf("could not get cluster members: %w", err)
	}

	e.unit.LaunchAfter(delay, func() {

		go e.hotstuff.SubmitProposal(header, parent.View)

		// create the proposal message for the collection
		msg := &messages.ClusterBlockProposal{
			Header:  header,
			Payload: payload,
		}

		err = e.con.Submit(msg, recipients.NodeIDs()...)
		if err != nil {
			log.Error().Err(err).Msg("could not broadcast proposal")
			return
		}

		log.Debug().
			Str("recipients", fmt.Sprintf("%v", recipients.NodeIDs())).
			Msg("broadcast proposal from hotstuff")

		e.engMetrics.MessageSent(metrics.EngineProposal, metrics.MessageClusterBlockProposal)
		block := &clustermodel.Block{
			Header:  header,
			Payload: payload,
		}
		e.colMetrics.ClusterBlockProposed(block)
	})

	return nil
}

// process processes events for the proposal engine on the collection node.
func (e *Engine) process(originID flow.Identifier, event interface{}) error {

	// skip any message as long as we don't have the dependencies
	if e.hotstuff == nil || e.sync == nil {
		return fmt.Errorf("still initializing")
	}

	switch ev := event.(type) {
	case *events.SyncedClusterBlock:
		e.engMetrics.MessageReceived(metrics.EngineProposal, metrics.MessageSyncedClusterBlock)
		e.unit.Lock()
		defer e.engMetrics.MessageHandled(metrics.EngineProposal, metrics.MessageSyncedClusterBlock)
		defer e.unit.Unlock()
		return e.onSyncedBlock(originID, ev)
	case *messages.ClusterBlockProposal:
		e.engMetrics.MessageReceived(metrics.EngineProposal, metrics.MessageClusterBlockProposal)
		e.unit.Lock()
		defer e.engMetrics.MessageHandled(metrics.EngineProposal, metrics.MessageClusterBlockProposal)
		defer e.unit.Unlock()
		return e.onBlockProposal(originID, ev)
	case *messages.ClusterBlockVote:
		// we don't lock the engine on vote messages, because votes are passed
		// directly to HotStuff with no extra validation by compliance layer.
		e.engMetrics.MessageReceived(metrics.EngineProposal, metrics.MessageClusterBlockVote)
		defer e.engMetrics.MessageHandled(metrics.EngineProposal, metrics.MessageClusterBlockVote)
		return e.onBlockVote(originID, ev)
	default:
		return fmt.Errorf("invalid event type (%T)", event)
	}
}

// onSyncedBlock processes a block synced by the synchronization engine.
func (e *Engine) onSyncedBlock(originID flow.Identifier, synced *events.SyncedClusterBlock) error {

	// a block that is synced has to come locally, from the synchronization engine
	// the block itself will contain the proposer to indicate who created it
	if originID != e.me.NodeID() {
		return fmt.Errorf("synced block with non-local origin (local: %x, origin: %x)", e.me.NodeID(), originID)
	}

	// process as proposal
	proposal := &messages.ClusterBlockProposal{
		Header:  synced.Block.Header,
		Payload: synced.Block.Payload,
	}
	return e.onBlockProposal(synced.Block.Header.ProposerID, proposal)
}

// onBlockProposal handles block proposals. Proposals are either processed
// immediately if possible, or added to the pending cache.
func (e *Engine) onBlockProposal(originID flow.Identifier, proposal *messages.ClusterBlockProposal) error {

	header := proposal.Header
	payload := proposal.Payload

	log := e.log.With().
		Hex("origin_id", originID[:]).
		Hex("block_id", logging.Entity(header)).
		Uint64("block_height", header.Height).
		Str("chain_id", header.ChainID.String()).
		Hex("parent_id", logging.ID(header.ParentID)).
		Int("collection_size", payload.Collection.Len()).
		Logger()

	log.Debug().Msg("received proposal")

	e.prunePendingCache()
	e.mempoolMetrics.MempoolEntries(metrics.ResourceTransaction, e.pool.Size())

	// first, we reject all blocks that we don't need to process:
	// 1) blocks already in the cache; they will already be processed later
	// 2) blocks already on disk; they were processed and await finalization

	// ignore proposals that are already cached
	_, cached := e.pending.ByID(header.ID())
	if cached {
		log.Debug().Msg("skipping already cached proposal")
		return nil
	}

	// ignore proposals that were already processed
	_, err := e.headers.ByBlockID(header.ID())
	if err == nil {
		log.Debug().Msg("skipping already processed proposal")
		return nil
	}
	if !errors.Is(err, storage.ErrNotFound) {
		return fmt.Errorf("could not check proposal: %w", err)
	}

	// there are two possibilities if the proposal is neither already pending
	// processing in the cache, nor has already been processed:
	// 1) the proposal is unverifiable because parent or ancestor is unknown
	// => we cache the proposal and request the missing link
	// 2) the proposal is connected to finalized state through an unbroken chain
	// => we verify the proposal and forward it to hotstuff if valid

	// if we can connect the proposal to an ancestor in the cache, it means
	// there is a missing link; we cache it and request the missing link
	ancestor, found := e.pending.ByID(header.ParentID)
	if found {

		// add the block to the cache
		_ = e.pending.Add(originID, proposal)

		e.mempoolMetrics.MempoolEntries(metrics.ResourceClusterProposal, e.pending.Size())

		// go to the first missing ancestor
		ancestorID := ancestor.Header.ParentID
		ancestorHeight := ancestor.Header.Height - 1
		for {
			ancestor, found := e.pending.ByID(ancestorID)
			if !found {
				break
			}
			ancestorID = ancestor.Header.ParentID
			ancestorHeight = ancestor.Header.Height - 1
		}

		log.Debug().
			Uint64("ancestor_height", ancestorHeight).
			Hex("ancestor_id", ancestorID[:]).
			Msg("requesting missing ancestor for proposal")

		e.sync.RequestBlock(ancestorID)

		return nil
	}

	// if the proposal is connected to a block that is neither in the cache, nor
	// in persistent storage, its direct parent is missing; cache the proposal
	// and request the parent
	_, err = e.headers.ByBlockID(header.ParentID)
	if errors.Is(err, storage.ErrNotFound) {

		// add the block to the cache
		_ = e.pending.Add(originID, proposal)

		e.mempoolMetrics.MempoolEntries(metrics.ResourceClusterProposal, e.pending.Size())

		log.Debug().Msg("requesting missing parent for proposal")

		e.sync.RequestBlock(header.ParentID)

		return nil
	}
	if err != nil {
		return fmt.Errorf("could not check parent: %w", err)
	}

	err = e.processBlockProposal(proposal)
	if err != nil {
		return fmt.Errorf("could not process block proposal: %w", err)
	}

	return nil
}

// processBlockProposal processes a block that connects to finalized state.
// First we ensure the block is a valid extension of chain state, then store
// the block on disk, then enqueue the block for processing by HotStuff.
func (e *Engine) processBlockProposal(proposal *messages.ClusterBlockProposal) error {

	header := proposal.Header

	log := e.log.With().
		Str("chain_id", header.ChainID.String()).
		Uint64("block_height", header.Height).
		Uint64("block_view", header.View).
		Hex("block_id", logging.Entity(header)).
		Hex("parent_id", header.ParentID[:]).
		Hex("payload_hash", header.PayloadHash[:]).
		Time("timestamp", header.Timestamp).
		Hex("proposer", header.ProposerID[:]).
		Int("num_signers", len(header.ParentVoterIDs)).
		Logger()

	log.Info().Msg("processing cluster block proposal")

	// extend the state with the proposal -- if it is an invalid extension,
	// we will throw an error here
	block := &clustermodel.Block{
		Header:  proposal.Header,
		Payload: proposal.Payload,
	}

	err := e.clusterState.Mutate().Extend(block)
	// if the error is a known invalid extension of the cluster state, then
	// the input is invalid
	if state.IsInvalidExtensionError(err) {
		return engine.NewInvalidInputErrorf("invalid extension of cluster state: %w", err)
	}

	// if the error is an known outdated extension of the cluster state, then
	// the input is outdated
	if state.IsOutdatedExtensionError(err) {
		return engine.NewOutdatedInputErrorf("outdated extension of cluster state: %w", err)
	}

	if err != nil {
		return fmt.Errorf("could not extend cluster state: %w", err)
	}

	// retrieve the parent
	parent, err := e.headers.ByBlockID(header.ParentID)
	if err != nil {
		return fmt.Errorf("could not retrieve proposal parent: %w", err)
	}

	log.Info().Msg("forwarding cluster block proposal to hotstuff")

	// submit the proposal to hotstuff for processing
	e.hotstuff.SubmitProposal(header, parent.View)

	// report proposed (case that we are not leader)
	e.colMetrics.ClusterBlockProposed(block)

	err = e.processPendingChildren(header)
	if err != nil {
		return fmt.Errorf("could not process pending children: %w", err)
	}

	return nil

}

// processPendingChildren handles processing pending children after successfully
// processing their parent. Regardless of whether processing succeeds, each
// child will be discarded (and re-requested later on if needed).
func (e *Engine) processPendingChildren(header *flow.Header) error {
	blockID := header.ID()

	// check if there are any children for this parent in the cache
	children, ok := e.pending.ByParentID(blockID)
	if !ok {
		return nil
	}

	e.log.Debug().
		Int("children", len(children)).
		Msg("processing pending children")

	// then try to process children only this once
	var result *multierror.Error
	for _, child := range children {
		proposal := &messages.ClusterBlockProposal{
			Header:  child.Header,
			Payload: child.Payload,
		}
		err := e.processBlockProposal(proposal)
		if err != nil {
			result = multierror.Append(result, err)
		}
	}

	// remove children from cache
	e.pending.DropForParent(blockID)

	return result.ErrorOrNil()
}

// onBlockVote handles votes for blocks by passing them to the core consensus
// algorithm
func (e *Engine) onBlockVote(originID flow.Identifier, vote *messages.ClusterBlockVote) error {

	e.log.Debug().
		Hex("origin_id", originID[:]).
		Hex("block_id", vote.BlockID[:]).
		Uint64("view", vote.View).
		Msg("received vote")

	e.hotstuff.SubmitVote(originID, vote.BlockID, vote.View, vote.SigData)
	return nil
}

// prunePendingCache prunes the pending block cache by removing any blocks that
// are below the finalized height.
func (e *Engine) prunePendingCache() {

	// retrieve the finalized height
	final, err := e.clusterState.Final().Head()
	if err != nil {
		e.log.Warn().Err(err).Msg("could not get finalized head to prune pending blocks")
		return
	}

	// remove all pending blocks at or below the finalized height
	e.pending.PruneByHeight(final.Height)

	// always record the metric
	e.mempoolMetrics.MempoolEntries(metrics.ResourceClusterProposal, e.pending.Size())
}<|MERGE_RESOLUTION|>--- conflicted
+++ resolved
@@ -12,7 +12,6 @@
 	"github.com/dapperlabs/flow-go/consensus/hotstuff"
 	"github.com/dapperlabs/flow-go/consensus/hotstuff/committee"
 	"github.com/dapperlabs/flow-go/consensus/hotstuff/committee/leader"
-	"github.com/dapperlabs/flow-go/consensus/hotstuff/model"
 	"github.com/dapperlabs/flow-go/consensus/hotstuff/notifications"
 	"github.com/dapperlabs/flow-go/consensus/hotstuff/notifications/pubsub"
 	"github.com/dapperlabs/flow-go/consensus/hotstuff/persister"
@@ -51,9 +50,9 @@
 	notifer hotstuff.Consumer    // needs to be different across epochs (diff. cluster ID)
 	persist *persister.Persister // needs to be different across epochs (at least reset)
 
-	clusterRootHeader *flow.Header             // will be in the service events
-	clusterRootQC     *model.QuorumCertificate // will be in the service events
-	seed              []byte                   // either QC for first block of epoch, or seed from service event
+	clusterRootHeader *flow.Header            // will be in the service events
+	clusterRootQC     *flow.QuorumCertificate // will be in the service events
+	seed              []byte                  // either QC for first block of epoch, or seed from service event
 }
 
 // Engine is the collection proposal engine, which packages pending
@@ -111,12 +110,7 @@
 	hot module.HotStuff,
 ) (*Engine, error) {
 
-<<<<<<< HEAD
-	// determine the participants in our cluster
-	participants, clusterIndex, err := protocol.ClusterFor(protoState.Final(), me.NodeID())
-=======
 	clusters, err := protoState.Final().Clusters()
->>>>>>> 5962b130
 	if err != nil {
 		return nil, fmt.Errorf("could not get clusters: %w", err)
 	}
