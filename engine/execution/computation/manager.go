package computation

import (
	"context"
	"fmt"

	jsoncdc "github.com/onflow/cadence/encoding/json"
	"github.com/rs/zerolog"

	"github.com/dapperlabs/flow-go/engine/execution"
	"github.com/dapperlabs/flow-go/engine/execution/computation/computer"
	"github.com/dapperlabs/flow-go/engine/execution/state/delta"
	"github.com/dapperlabs/flow-go/fvm"
	"github.com/dapperlabs/flow-go/model/flow"
	"github.com/dapperlabs/flow-go/module"
	"github.com/dapperlabs/flow-go/module/mempool/entity"
	"github.com/dapperlabs/flow-go/state/protocol"
	"github.com/dapperlabs/flow-go/utils/logging"
)

type VirtualMachine interface {
	Invoke(fvm.Context, fvm.Invokable, fvm.Ledger) (*fvm.InvocationResult, error)
	GetAccount(fvm.Context, flow.Address, fvm.Ledger) (*flow.Account, error)
}

type ComputationManager interface {
	ExecuteScript([]byte, [][]byte, *flow.Header, *delta.View) ([]byte, error)
	ComputeBlock(
		ctx context.Context,
		block *entity.ExecutableBlock,
		view *delta.View,
	) (*execution.ComputationResult, error)
	GetAccount(addr flow.Address, header *flow.Header, view *delta.View) (*flow.Account, error)
}

// Manager manages computation and execution
type Manager struct {
	log           zerolog.Logger
	me            module.Local
	protoState    protocol.State
<<<<<<< HEAD
=======
	vm            VirtualMachine
>>>>>>> a4ee4d67
	execCtx       fvm.Context
	blockComputer computer.BlockComputer
}

func New(
	logger zerolog.Logger,
	metrics module.ExecutionMetrics,
	tracer module.Tracer,
	me module.Local,
	protoState protocol.State,
<<<<<<< HEAD
	execCtx fvm.Context,
=======
	blocks storage.Blocks,
	vm VirtualMachine,
>>>>>>> a4ee4d67
) *Manager {
	log := logger.With().Str("engine", "computation").Logger()

	execCtx := fvm.NewContext(fvm.WithBlocks(blocks))

	e := Manager{
<<<<<<< HEAD
		log:           log,
		me:            me,
		protoState:    protoState,
		execCtx:       execCtx,
		blockComputer: computer.NewBlockComputer(execCtx, tracer),
=======
		log:        log,
		me:         me,
		protoState: protoState,
		vm:         vm,
		execCtx:    execCtx,
		blockComputer: computer.NewBlockComputer(
			vm,
			execCtx,
			metrics,
			tracer,
			log.With().Str("component", "block_computer").Logger(),
		),
>>>>>>> a4ee4d67
	}

	return &e
}

func (e *Manager) ExecuteScript(script []byte, arguments [][]byte, blockHeader *flow.Header, view *delta.View) ([]byte, error) {

<<<<<<< HEAD
	result, err := e.execCtx.NewChild(fvm.WithBlockHeader(blockHeader)).Invoke(fvm.Script(script), view)
=======
	blockCtx := fvm.NewContextFromParent(e.execCtx, fvm.WithBlockHeader(blockHeader))

	result, err := e.vm.Invoke(blockCtx, fvm.Script(script).WithArguments(arguments), view)
>>>>>>> a4ee4d67
	if err != nil {
		return nil, fmt.Errorf("failed to execute script (internal error): %w", err)
	}

	if !result.Succeeded() {
		return nil, fmt.Errorf("failed to execute script at block (%s): %s", blockHeader.ID(), result.Error.ErrorMessage())
	}

	encodedValue, err := jsoncdc.Encode(result.Value)
	if err != nil {
		return nil, fmt.Errorf("failed to encode runtime value: %w", err)
	}

	return encodedValue, nil
}

func (e *Manager) ComputeBlock(
	ctx context.Context,
	block *entity.ExecutableBlock,
	view *delta.View,
) (*execution.ComputationResult, error) {

	e.log.Debug().
		Hex("block_id", logging.Entity(block.Block)).
		Msg("received complete block")

	result, err := e.blockComputer.ExecuteBlock(ctx, block, view)
	if err != nil {
		e.log.Error().
			Hex("block_id", logging.Entity(block.Block)).
			Msg("failed to compute block result")

		return nil, fmt.Errorf("failed to execute block: %w", err)
	}

	e.log.Debug().
		Hex("block_id", logging.Entity(result.ExecutableBlock.Block)).
		Msg("computed block result")

	return result, nil
}

func (e *Manager) GetAccount(address flow.Address, blockHeader *flow.Header, view *delta.View) (*flow.Account, error) {
<<<<<<< HEAD
	account, err := e.execCtx.NewChild(fvm.WithBlockHeader(blockHeader)).GetAccount(address, view)
=======
	blockCtx := fvm.NewContextFromParent(e.execCtx, fvm.WithBlockHeader(blockHeader))

	account, err := e.vm.GetAccount(blockCtx, address, view)
>>>>>>> a4ee4d67
	if err != nil {
		return nil, fmt.Errorf("failed to get account at block (%s): %w", blockHeader.ID(), err)
	}

	return account, nil
}<|MERGE_RESOLUTION|>--- conflicted
+++ resolved
@@ -15,6 +15,7 @@
 	"github.com/dapperlabs/flow-go/module"
 	"github.com/dapperlabs/flow-go/module/mempool/entity"
 	"github.com/dapperlabs/flow-go/state/protocol"
+	"github.com/dapperlabs/flow-go/storage"
 	"github.com/dapperlabs/flow-go/utils/logging"
 )
 
@@ -38,10 +39,7 @@
 	log           zerolog.Logger
 	me            module.Local
 	protoState    protocol.State
-<<<<<<< HEAD
-=======
 	vm            VirtualMachine
->>>>>>> a4ee4d67
 	execCtx       fvm.Context
 	blockComputer computer.BlockComputer
 }
@@ -52,25 +50,14 @@
 	tracer module.Tracer,
 	me module.Local,
 	protoState protocol.State,
-<<<<<<< HEAD
-	execCtx fvm.Context,
-=======
 	blocks storage.Blocks,
 	vm VirtualMachine,
->>>>>>> a4ee4d67
 ) *Manager {
 	log := logger.With().Str("engine", "computation").Logger()
 
 	execCtx := fvm.NewContext(fvm.WithBlocks(blocks))
 
 	e := Manager{
-<<<<<<< HEAD
-		log:           log,
-		me:            me,
-		protoState:    protoState,
-		execCtx:       execCtx,
-		blockComputer: computer.NewBlockComputer(execCtx, tracer),
-=======
 		log:        log,
 		me:         me,
 		protoState: protoState,
@@ -83,27 +70,21 @@
 			tracer,
 			log.With().Str("component", "block_computer").Logger(),
 		),
->>>>>>> a4ee4d67
 	}
 
 	return &e
 }
 
 func (e *Manager) ExecuteScript(script []byte, arguments [][]byte, blockHeader *flow.Header, view *delta.View) ([]byte, error) {
-
-<<<<<<< HEAD
-	result, err := e.execCtx.NewChild(fvm.WithBlockHeader(blockHeader)).Invoke(fvm.Script(script), view)
-=======
 	blockCtx := fvm.NewContextFromParent(e.execCtx, fvm.WithBlockHeader(blockHeader))
 
 	result, err := e.vm.Invoke(blockCtx, fvm.Script(script).WithArguments(arguments), view)
->>>>>>> a4ee4d67
 	if err != nil {
 		return nil, fmt.Errorf("failed to execute script (internal error): %w", err)
 	}
 
 	if !result.Succeeded() {
-		return nil, fmt.Errorf("failed to execute script at block (%s): %s", blockHeader.ID(), result.Error.ErrorMessage())
+		return nil, fmt.Errorf("failed to execute script at block (%s): %s", blockHeader.ID(), result.Error.Error())
 	}
 
 	encodedValue, err := jsoncdc.Encode(result.Value)
@@ -141,13 +122,9 @@
 }
 
 func (e *Manager) GetAccount(address flow.Address, blockHeader *flow.Header, view *delta.View) (*flow.Account, error) {
-<<<<<<< HEAD
-	account, err := e.execCtx.NewChild(fvm.WithBlockHeader(blockHeader)).GetAccount(address, view)
-=======
 	blockCtx := fvm.NewContextFromParent(e.execCtx, fvm.WithBlockHeader(blockHeader))
 
 	account, err := e.vm.GetAccount(blockCtx, address, view)
->>>>>>> a4ee4d67
 	if err != nil {
 		return nil, fmt.Errorf("failed to get account at block (%s): %w", blockHeader.ID(), err)
 	}
