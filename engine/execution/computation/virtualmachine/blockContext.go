package virtualmachine

import (
	"errors"
	"fmt"

	jsoncdc "github.com/onflow/cadence/encoding/json"
<<<<<<< HEAD
=======

>>>>>>> 4eb2bd45
	"github.com/onflow/cadence/runtime"

	"github.com/dapperlabs/flow-go/model/flow"
	"github.com/dapperlabs/flow-go/model/hash"
)

// A BlockContext is used to execute transactions in the context of a block.
type BlockContext interface {
	// ExecuteTransaction computes the result of a transaction.
	ExecuteTransaction(
		ledger Ledger,
		tx *flow.TransactionBody,
		options ...TransactionContextOption,
	) (*TransactionResult, error)

	// ExecuteScript computes the result of a read-only script.
	ExecuteScript(ledger Ledger, script []byte) (*ScriptResult, error)
}

type blockContext struct {
	LedgerDAL
	vm     *virtualMachine
	header *flow.Header
}

func (bc *blockContext) newTransactionContext(
	ledger Ledger,
	tx *flow.TransactionBody,
	options ...TransactionContextOption,
) *TransactionContext {

	signingAccounts := make([]runtime.Address, len(tx.Authorizers))
	for i, addr := range tx.Authorizers {
		signingAccounts[i] = runtime.Address(addr)
	}

	ctx := &TransactionContext{
		astCache:        bc.vm.cache,
		LedgerDAL:       LedgerDAL{ledger},
		signingAccounts: signingAccounts,
		tx:              tx,
	}

	for _, option := range options {
		option(ctx)
	}

	return ctx
}

func (bc *blockContext) newScriptContext(ledger Ledger) *TransactionContext {
	return &TransactionContext{
		astCache:  bc.vm.cache,
		LedgerDAL: LedgerDAL{ledger},
	}
}

// ExecuteTransaction computes the result of a transaction.
//
// Register updates are recorded in the provided ledger view. An error is returned
// if an unexpected error occurs during execution. If the transaction reverts due to
// a normal runtime error, the error is recorded in the transaction result.
func (bc *blockContext) ExecuteTransaction(
	ledger Ledger,
	tx *flow.TransactionBody,
	options ...TransactionContextOption,
) (*TransactionResult, error) {

	txID := tx.ID()
	location := runtime.TransactionLocation(txID[:])

	ctx := bc.newTransactionContext(ledger, tx, options...)
<<<<<<< HEAD
	err := bc.vm.executeTransaction(tx.Script, tx.Arguments, ctx, location)
=======

	flowErr := ctx.verifySignatures()
	if flowErr != nil {
		return &TransactionResult{
			TransactionID: txID,
			Error:         flowErr,
		}, nil
	}

	flowErr, err := ctx.checkAndIncrementSequenceNumber()
>>>>>>> 4eb2bd45
	if err != nil {
		return nil, err
	}
	if flowErr != nil {
		return &TransactionResult{
			TransactionID: txID,
			Error:         flowErr,
		}, nil
	}

	err = bc.vm.executeTransaction(tx.Script, tx.Arguments, ctx, location)
	if err != nil {
		possibleRuntimeError := runtime.Error{}
		if errors.As(err, &possibleRuntimeError) {
			// runtime errors occur when the execution reverts
			return &TransactionResult{
				TransactionID: txID,
				Error: &CodeExecutionError{
					RuntimeError: possibleRuntimeError,
				},
				Logs: ctx.Logs(),
			}, nil
		}

		// other errors are unexpected and should be treated as fatal
		return nil, fmt.Errorf("failed to execute transaction: %w", err)
	}

	return &TransactionResult{
		TransactionID: txID,
		Error:         nil,
		Events:        ctx.Events(),
		Logs:          ctx.Logs(),
		GasUsed:       ctx.gasUsed,
	}, nil
}

func (bc *blockContext) ExecuteScript(ledger Ledger, script []byte) (*ScriptResult, error) {
	scriptHash := hash.DefaultHasher.ComputeHash(script)

	location := runtime.ScriptLocation(scriptHash)

	ctx := bc.newScriptContext(ledger)
	value, err := bc.vm.executeScript(script, ctx, location)
	if err != nil {
		possibleRuntimeError := runtime.Error{}
		if errors.As(err, &possibleRuntimeError) {
			// runtime errors occur when the execution reverts
			return &ScriptResult{
				ScriptID: flow.HashToID(scriptHash),
				Error: &CodeExecutionError{
					RuntimeError: possibleRuntimeError,
				},
				Logs: ctx.Logs(),
			}, nil
		}

		return nil, fmt.Errorf("failed to execute script: %w", err)
	}

	return &ScriptResult{
		ScriptID: flow.HashToID(scriptHash),
		Value:    value,
		Logs:     ctx.Logs(),
		Events:   ctx.events,
	}, nil
}

<<<<<<< HEAD
func (bc *blockContext) GetAccount(ledger Ledger, address flow.Address) *flow.Account {
	ctx := bc.newScriptContext(ledger)

	account := ctx.GetAccount(address)

	return account
}

// ConvertEvents converts events of type cadence.Event to flow.Event
=======
// ConvertEvents creates flow.Events from runtime.events
>>>>>>> 4eb2bd45
func ConvertEvents(txIndex uint32, tr *TransactionResult) ([]flow.Event, error) {

	flowEvents := make([]flow.Event, len(tr.Events))

	for i, event := range tr.Events {
		payload, err := jsoncdc.Encode(event)
		if err != nil {
			return nil, fmt.Errorf("failed to encode event: %w", err)
		}

		flowEvents[i] = flow.Event{
			Type:             flow.EventType(event.EventType.ID()),
			TransactionID:    tr.TransactionID,
			TransactionIndex: txIndex,
			EventIndex:       uint32(i),
			Payload:          payload,
		}
	}

	return flowEvents, nil
}<|MERGE_RESOLUTION|>--- conflicted
+++ resolved
@@ -5,10 +5,7 @@
 	"fmt"
 
 	jsoncdc "github.com/onflow/cadence/encoding/json"
-<<<<<<< HEAD
-=======
 
->>>>>>> 4eb2bd45
 	"github.com/onflow/cadence/runtime"
 
 	"github.com/dapperlabs/flow-go/model/flow"
@@ -81,9 +78,6 @@
 	location := runtime.TransactionLocation(txID[:])
 
 	ctx := bc.newTransactionContext(ledger, tx, options...)
-<<<<<<< HEAD
-	err := bc.vm.executeTransaction(tx.Script, tx.Arguments, ctx, location)
-=======
 
 	flowErr := ctx.verifySignatures()
 	if flowErr != nil {
@@ -94,7 +88,6 @@
 	}
 
 	flowErr, err := ctx.checkAndIncrementSequenceNumber()
->>>>>>> 4eb2bd45
 	if err != nil {
 		return nil, err
 	}
@@ -163,19 +156,7 @@
 	}, nil
 }
 
-<<<<<<< HEAD
-func (bc *blockContext) GetAccount(ledger Ledger, address flow.Address) *flow.Account {
-	ctx := bc.newScriptContext(ledger)
-
-	account := ctx.GetAccount(address)
-
-	return account
-}
-
-// ConvertEvents converts events of type cadence.Event to flow.Event
-=======
 // ConvertEvents creates flow.Events from runtime.events
->>>>>>> 4eb2bd45
 func ConvertEvents(txIndex uint32, tr *TransactionResult) ([]flow.Event, error) {
 
 	flowEvents := make([]flow.Event, len(tr.Events))
