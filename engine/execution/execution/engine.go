--- conflicted
+++ resolved
@@ -16,22 +16,12 @@
 
 // Engine manages execution of transactions
 type Engine struct {
-<<<<<<< HEAD
-	unit         *engine.Unit
-	log          zerolog.Logger
-	con          network.Conduit
-	me           module.Local
-	collections  storage.Collections
-	transactions storage.Transactions
-	executor     executor.BlockExecutor
-=======
 	unit        *engine.Unit
 	log         zerolog.Logger
 	con         network.Conduit
 	me          module.Local
 	collections storage.Collections
-	executor    executor.Executor
->>>>>>> b3ea2ec2
+	executor    executor.BlockExecutor
 }
 
 func New(
@@ -39,12 +29,7 @@
 	net module.Network,
 	me module.Local,
 	collections storage.Collections,
-<<<<<<< HEAD
-	transactions storage.Transactions,
 	executor executor.BlockExecutor,
-=======
-	executor executor.Executor,
->>>>>>> b3ea2ec2
 ) (*Engine, error) {
 
 	e := Engine{
