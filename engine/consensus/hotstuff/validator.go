package hotstuff

import (
	"fmt"

	"github.com/dapperlabs/flow-go/crypto"
	"github.com/dapperlabs/flow-go/model/flow"
	"github.com/dapperlabs/flow-go/model/hotstuff"
)

// Validator is responsible for validating QC, Block and Vote
type Validator struct {
	viewState   *ViewState
	forks       ForksReader
	sigVerifier SigVerifier
}

// NewValidator creates a new Validator instance
func NewValidator(viewState *ViewState, forks ForksReader, sigVerifier SigVerifier) *Validator {
	return &Validator{
		viewState:   viewState,
<<<<<<< HEAD
		forks: forks,
=======
		forks:       forks,
>>>>>>> 8fe37748
		sigVerifier: sigVerifier,
	}
}

// ValidateQC validates the QC
// qc - the qc to be validated
// block - the block that the qc is pointing to
func (v *Validator) ValidateQC(qc *hotstuff.QuorumCertificate, block *hotstuff.Block) error {
	if qc.BlockID != block.BlockID { // check block ID
		return newInvalidBlockError(block, fmt.Sprintf("qc.BlockID (%s) doesn't match with block's ID (%s)", qc.BlockID, block.BlockID))
	}
	if qc.View != block.View { // check view
		return newInvalidBlockError(block, fmt.Sprintf("qc.View (%d) doesn't match with block's View (%d)", qc.View, block.View))
	}

	stakedSigners, err := v.viewState.IdentitiesForConsensusParticipants(qc.BlockID, qc.AggregatedSignature.SignerIDs...)
	if err != nil {
		return fmt.Errorf("invalid signer identities in qc of blockID %s: %w", qc.BlockID, err)
	}
	// method IdentitiesForConsensusParticipants guarantees that there are no duplicated signers
	// and all signers are valid, staked consensus nodes

	// determine whether stakedSigners reach minimally required stake threshold for consensus:
	allConsensusParticipants, err := v.viewState.AllConsensusParticipants(qc.BlockID)
	if err != nil {
		return fmt.Errorf("cannot get identities at blockID (%s) to validate QC, %w", qc.BlockID, err)
	}
	threshold := ComputeStakeThresholdForBuildingQC(allConsensusParticipants.TotalStake()) // compute required stake threshold
	totalStakes := stakedSigners.TotalStake()                                              // total stakes of all signers
	if totalStakes < threshold {                                                           // if stake is below minimally required threshold: qc is invalid
		return newInvalidBlockError(block, fmt.Sprintf("insufficient stake (required=%d, got=%d) before signatures are verified", threshold, totalStakes))
	}

	// validate signature:
	// collect staking keys for for nodes that contributed to qc's aggregated sig:
	stakingPubKeys := make([]crypto.PublicKey, 0, len(stakedSigners))
	for _, signer := range stakedSigners {
		stakingPubKeys = append(stakingPubKeys, signer.StakingPubKey)
	}
	// validate qc's aggregated staking signature using staking keys
	valid, err := v.sigVerifier.VerifyStakingAggregatedSig(qc.AggregatedSignature.StakingSignatures, block, stakingPubKeys)
	if err != nil {
		return fmt.Errorf("cannot verify qc's aggregated signature, qc.BlockID: %s", qc.BlockID)
	}
	if !valid {
		return newInvalidBlockError(block, "aggregated staking signature in QC is invalid")
	}

	// validate qc's random beacon signature (reconstructed threshold signature)
	groupPubKey := v.viewState.DKGPublicData().GroupPubKey
	valid, err = v.sigVerifier.VerifyRandomBeaconThresholdSig(qc.AggregatedSignature.RandomBeaconSignature, block, groupPubKey)
	if err != nil {
		return fmt.Errorf("cannot verify reconstructed random beacon sig from qc: %w", err)
	}
	if !valid {
		return newInvalidBlockError(block, "reconstructed random beacon signature in QC is invalid")
	}

	return nil
}

// ValidateProposal validates the block proposal
// A block is considered as valid if it's a valid extension of existing forks.
// Note it doesn't check if it's conflicting with finalized block
func (v *Validator) ValidateProposal(proposal *hotstuff.Proposal) error {
	qc := proposal.Block.QC
	block := proposal.Block
	blockID := proposal.Block.BlockID

	// Validate Proposer's signatures and ensure that proposer is leader for respective view
	signer, err := v.ValidateVote(proposal.ProposerVote(), proposal.Block)
	if err != nil {
		return newInvalidBlockError(block, fmt.Sprintf("invalid proposer for block %s: %s", blockID, err.Error()))
	}
	// check the signer is the leader for that block
	leader := v.viewState.LeaderForView(proposal.Block.View)
	if leader.ID() != signer.ID() {
		return newInvalidBlockError(block, fmt.Sprintf("proposed by from wrong leader (%s), expected leader: (%s)", signer.ID(), leader.ID()))
	}

	// check proposal's parent
	parent, found := v.forks.GetBlock(qc.BlockID)
	if !found {
		// Forks is _allowed_ to (but obliged to) prune blocks whose view is below the newest finalized block.
		if qc.View >= v.forks.FinalizedView() {
			// If the parent block is equal or above the finalized view, then Forks should have it. Otherwise, we are missing a block!
			return &hotstuff.ErrorMissingBlock{View: qc.View, BlockID: qc.BlockID}
		}

		// Forks has already pruned the parent block. I.e., we can't validate that the qc matches
		// a known (and valid) parent. Nevertheless, we just store this block, because there might already
		// exists children of this block, which we could receive later. However, we know for sure that the
		// block's fork cannot keep growing anymore because it conflicts with a finalized block.
		// TODO: note other components will expect Validator has validated, and might re-validate it,
		return hotstuff.ErrUnverifiableBlock
	}

	// validate QC - keep the most expensive the last to check
	return v.ValidateQC(qc, parent)
}

// ValidateVote validates the vote and returns the signer identity who signed the vote
// vote - the vote to be validated
// block - the voting block. Assuming the block has been validated.
func (v *Validator) ValidateVote(vote *hotstuff.Vote, block *hotstuff.Block) (*flow.Identity, error) {
	// view must match with the block's view
	if vote.View != block.View {
		return nil, newInvalidVoteError(vote, fmt.Sprintf("wrong view number. expected (%d), got (%d)", block.View, vote.View))
	}
	// block hash must match
	if vote.BlockID != block.BlockID {
		return nil, newInvalidVoteError(vote, fmt.Sprintf("wrong block ID. expected (%s), got (%d)", block.BlockID, vote.BlockID))
	}

	// get voter's Identity (will error if voter is not a staked consensus participant at block)
	voter, err := v.viewState.IdentityForConsensusParticipant(block.BlockID, vote.Signature.SignerID)
	if err != nil {
		return nil, newInvalidVoteError(vote, fmt.Sprintf("invalid voter identity: %s", err.Error()))
	}

	// check staking signature
	valid, err := v.sigVerifier.VerifyStakingSig(vote.Signature.StakingSignature, block, voter.StakingPubKey)
	if err != nil {
		return nil, fmt.Errorf("cannot verify signature for vote (%s): %w", vote.ID(), err)
	}
	if !valid {
		return nil, newInvalidVoteError(vote, "invalid staking signature")
	}

	// check random beacon signature
	valid, err = v.sigVerifier.VerifyRandomBeaconSig(vote.Signature.RandomBeaconSignature, block, voter.RandomBeaconPubKey)
	if err != nil {
		return nil, fmt.Errorf("cannot verify vote %s 's random beacon signature: %w", vote.ID(), err)
	}
	if !valid {
		return nil, newInvalidVoteError(vote, "invalid random beacon signature")
	}

	return voter, nil
}

func newInvalidBlockError(block *hotstuff.Block, msg string) error {
	return &hotstuff.ErrorInvalidBlock{
		BlockID: block.BlockID,
		View:    block.View,
		Msg:     msg,
	}
}

func newInvalidVoteError(vote *hotstuff.Vote, msg string) error {
	return &hotstuff.ErrorInvalidVote{
		VoteID: vote.ID(),
		View:   vote.View,
		Msg:    msg,
	}
}<|MERGE_RESOLUTION|>--- conflicted
+++ resolved
@@ -19,11 +19,7 @@
 func NewValidator(viewState *ViewState, forks ForksReader, sigVerifier SigVerifier) *Validator {
 	return &Validator{
 		viewState:   viewState,
-<<<<<<< HEAD
-		forks: forks,
-=======
 		forks:       forks,
->>>>>>> 8fe37748
 		sigVerifier: sigVerifier,
 	}
 }
