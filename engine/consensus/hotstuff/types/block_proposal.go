package types

import "github.com/dapperlabs/flow-go/model/flow"

type BlockProposal struct {
	Block     *Block
	Signature *flow.PartialSignature // this is sign(Block)
}

func NewBlockProposal(block *Block, sig *flow.PartialSignature) *BlockProposal {
	return &BlockProposal{
		Block:     block,
		Signature: sig,
	}
}

func (b *BlockProposal) QC() *QuorumCertificate   { return b.Block.QC }
func (b *BlockProposal) View() uint64             { return b.Block.View }
<<<<<<< HEAD
func (b *BlockProposal) BlockID() flow.Identifier { return b.Block.ID() }
func (b *BlockProposal) Height() uint64           { return b.Block.Height }

func (b *BlockProposal) ToVote() *Vote {
	panic("TODO")
}
=======
func (b *BlockProposal) BlockID() flow.Identifier { return b.Block.BlockID }
func (b *BlockProposal) Height() uint64           { return b.Block.Height }
>>>>>>> 34f32297
<|MERGE_RESOLUTION|>--- conflicted
+++ resolved
@@ -16,14 +16,9 @@
 
 func (b *BlockProposal) QC() *QuorumCertificate   { return b.Block.QC }
 func (b *BlockProposal) View() uint64             { return b.Block.View }
-<<<<<<< HEAD
-func (b *BlockProposal) BlockID() flow.Identifier { return b.Block.ID() }
+func (b *BlockProposal) BlockID() flow.Identifier { return b.Block.BlockID }
 func (b *BlockProposal) Height() uint64           { return b.Block.Height }
 
 func (b *BlockProposal) ToVote() *Vote {
 	panic("TODO")
-}
-=======
-func (b *BlockProposal) BlockID() flow.Identifier { return b.Block.BlockID }
-func (b *BlockProposal) Height() uint64           { return b.Block.Height }
->>>>>>> 34f32297
+}