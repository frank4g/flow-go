--- conflicted
+++ resolved
@@ -71,34 +71,7 @@
 
 	exeEngine.On("Process", verIdentity.NodeID, testifymock.Anything).
 		Run(func(args testifymock.Arguments) {
-<<<<<<< HEAD
 			if req, ok := args[1].(*messages.ChunkDataPackRequest); ok {
-=======
-			if req, ok := args[1].(*messages.ExecutionStateRequest); ok {
-				require.True(t, ok)
-				for i := 0; i < chunkNum; i++ {
-					chunk, ok := completeER.Receipt.ExecutionResult.Chunks.ByIndex(uint64(i))
-					require.True(t, ok, "chunk out of range requested")
-					chunkID := chunk.ID()
-
-					if isAssigned(i, chunkNum) && chunkID == req.ChunkID {
-						// each assigned chunk state should be requested only once
-						_, ok := exeChunkStateSeen[chunkID]
-						require.False(t, ok)
-						exeChunkStateSeen[chunkID] = struct{}{}
-
-						// publishes the execution state response to the network
-						res := &messages.ExecutionStateResponse{
-							State: *completeER.ChunkStates[i],
-						}
-						err := exeChunkStateConduit.Submit(res, verIdentity.NodeID)
-						assert.Nil(t, err)
-						return
-					}
-				}
-				require.Error(t, fmt.Errorf(" requested an unidentifed chunk state %v", req))
-			} else if req, ok := args[1].(*messages.ChunkDataPackRequest); ok {
->>>>>>> ebd3d35a
 				require.True(t, ok)
 				for i := 0; i < chunkNum; i++ {
 					chunk, ok := completeER.Receipt.ExecutionResult.Chunks.ByIndex(uint64(i))
