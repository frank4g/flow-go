--- conflicted
+++ resolved
@@ -143,11 +143,7 @@
 			defer verWG.Done()
 			err := vn.FinderEngine.Process(exeIdentity.NodeID, receipt)
 			require.NoError(t, err)
-<<<<<<< HEAD
-		}(verNode, completeER.ContainerBlock.Payload.Receipts[0])
-=======
 		}(verNode, completeER.Receipts[0])
->>>>>>> d33569d6
 	}
 
 	// requires all verification nodes process the receipt
@@ -236,11 +232,7 @@
 
 	// determines the expected number of result chunk data pack requests
 	chunkDataPackCount := 0
-<<<<<<< HEAD
-	chunks := completeER.ContainerBlock.Payload.Receipts[0].ExecutionResult.Chunks
-=======
 	chunks := completeER.Receipts[0].ExecutionResult.Chunks
->>>>>>> d33569d6
 	chunksNum := len(chunks)
 	for _, chunk := range chunks {
 		if evenChunkIndexAssigner(chunk.Index, chunksNum) {
@@ -313,11 +305,7 @@
 	chainID flow.ChainID) (*enginemock.GenericNode, *mocknetwork.Engine, *sync.WaitGroup) {
 	// determines the expected number of result approvals this node should receive
 	approvalsCount := 0
-<<<<<<< HEAD
-	chunks := completeER.ContainerBlock.Payload.Receipts[0].ExecutionResult.Chunks
-=======
 	chunks := completeER.Receipts[0].ExecutionResult.Chunks
->>>>>>> d33569d6
 	chunksNum := len(chunks)
 	for _, chunk := range chunks {
 		if evenChunkIndexAssigner(chunk.Index, chunksNum) {
@@ -475,11 +463,7 @@
 	visited := make(map[flow.Identifier]struct{})
 
 	for _, completeER := range completeERs {
-<<<<<<< HEAD
-		for _, receipt := range completeER.ContainerBlock.Payload.Receipts {
-=======
 		for _, receipt := range completeER.Receipts {
->>>>>>> d33569d6
 			a := chunks.NewAssignment()
 
 			_, duplicate := visited[receipt.ExecutionResult.ID()]
@@ -564,7 +548,6 @@
 	}
 
 	return blocks
-<<<<<<< HEAD
 }
 
 // MockLastSealedHeight mocks the protocol state for the specified last sealed height.
@@ -574,6 +557,4 @@
 	header.Height = height
 	state.On("Sealed").Return(snapshot)
 	snapshot.On("Head").Return(&header, nil)
-=======
->>>>>>> d33569d6
 }