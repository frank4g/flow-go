// Package libp2p encapsulates the libp2p library
package p2p

import (
	"context"
	"errors"
	"fmt"
	"math/rand"
	"net"
	"strings"
	"sync"
	"time"

	"github.com/hashicorp/go-multierror"
	"github.com/libp2p/go-libp2p"
	"github.com/libp2p/go-libp2p-core/host"
	libp2pnet "github.com/libp2p/go-libp2p-core/network"
	"github.com/libp2p/go-libp2p-core/peer"
	"github.com/libp2p/go-libp2p-core/protocol"
	dht "github.com/libp2p/go-libp2p-kad-dht"
	pubsub "github.com/libp2p/go-libp2p-pubsub"
	swarm "github.com/libp2p/go-libp2p-swarm"
	tptu "github.com/libp2p/go-libp2p-transport-upgrader"
	"github.com/libp2p/go-libp2p/config"
	"github.com/libp2p/go-tcp-transport"
	"github.com/multiformats/go-multiaddr"
	"github.com/rs/zerolog"

	fcrypto "github.com/onflow/flow-go/crypto"
	"github.com/onflow/flow-go/model/flow"
	"github.com/onflow/flow-go/module"
	flownet "github.com/onflow/flow-go/network"
	"github.com/onflow/flow-go/network/message"
	"github.com/onflow/flow-go/utils/logging"
)

const (

	// Maximum time to wait for a ping reply from a remote node
	PingTimeout = time.Second * 4

	// maximum number of attempts to be made to connect to a remote node for 1-1 direct communication
	maxConnectAttempt = 3
)

// LibP2PFactoryFunc is a factory function type for generating libp2p Node instances.
type LibP2PFactoryFunc func() (*Node, error)

// DefaultLibP2PNodeFactory returns a LibP2PFactoryFunc which generates the libp2p host initialized with the
// default options for the host, the pubsub and the ping service.
func DefaultLibP2PNodeFactory(ctx context.Context, log zerolog.Logger, me flow.Identifier, address string, flowKey fcrypto.PrivateKey, rootBlockID string,
	maxPubSubMsgSize int, metrics module.NetworkMetrics, pingInfoProvider PingInfoProvider) (LibP2PFactoryFunc, error) {

	connManager := NewConnManager(log, metrics)

	connGater := NewConnGater(log)

	return func() (*Node, error) {
		return NewDefaultLibP2PNodeBuilder(me, address, flowKey).
			SetRootBlockID(rootBlockID).
			SetConnectionGater(connGater).
			SetConnectionManager(connManager).
			SetPubsubOptions(DefaultPubsubOptions(maxPubSubMsgSize)...).
			SetPingInfoProvider(pingInfoProvider).
			SetLogger(log).
			Build(ctx)
	}, nil
}

type NodeBuilder interface {
	SetRootBlockID(string) NodeBuilder
	SetConnectionManager(TagLessConnManager) NodeBuilder
	SetConnectionGater(*ConnGater) NodeBuilder
	SetPubsubOptions(...PubsubOption) NodeBuilder
	SetPingInfoProvider(PingInfoProvider) NodeBuilder
	SetLogger(zerolog.Logger) NodeBuilder
	Build(context.Context) (*Node, error)
}

type DefaultLibP2PNodeBuilder struct {
	id               flow.Identifier
	rootBlockID      string
	logger           zerolog.Logger
	connGater        *ConnGater
	connMngr         TagLessConnManager
	pingInfoProvider PingInfoProvider
	pubSubMaker      func(context.Context, host.Host, ...pubsub.Option) (*pubsub.PubSub, error)
	hostMaker        func(context.Context, ...config.Option) (host.Host, error)
	pubSubOpts       []PubsubOption
}

func NewDefaultLibP2PNodeBuilder(id flow.Identifier, address string, flowKey fcrypto.PrivateKey) NodeBuilder {
	return &DefaultLibP2PNodeBuilder{
		id: id,
		pubSubMaker: func(ctx context.Context, h host.Host, opts ...pubsub.Option) (*pubsub.PubSub, error) {
			return DefaultPubSub(ctx, h, opts...)
		},
		hostMaker: func(ctx context.Context, opts ...config.Option) (host.Host, error) {
			return DefaultLibP2PHost(ctx, address, flowKey, opts...)
		},
	}
}

func (builder *DefaultLibP2PNodeBuilder) SetRootBlockID(rootBlockId string) NodeBuilder {
	builder.rootBlockID = rootBlockId
	return builder
}

func (builder *DefaultLibP2PNodeBuilder) SetConnectionManager(connMngr TagLessConnManager) NodeBuilder {
	builder.connMngr = connMngr
	return builder
}

func (builder *DefaultLibP2PNodeBuilder) SetConnectionGater(connGater *ConnGater) NodeBuilder {
	builder.connGater = connGater
	return builder
}

func (builder *DefaultLibP2PNodeBuilder) SetPubsubOptions(opts ...PubsubOption) NodeBuilder {
	builder.pubSubOpts = opts
	return builder
}

func (builder *DefaultLibP2PNodeBuilder) SetPingInfoProvider(pingInfoProvider PingInfoProvider) NodeBuilder {
	builder.pingInfoProvider = pingInfoProvider
	return builder
}

func (builder *DefaultLibP2PNodeBuilder) SetLogger(logger zerolog.Logger) NodeBuilder {
	builder.logger = logger
	return builder
}

func (builder *DefaultLibP2PNodeBuilder) Build(ctx context.Context) (*Node, error) {
	node := &Node{
		id:     builder.id,
		topics: make(map[flownet.Topic]*pubsub.Topic),
		subs:   make(map[flownet.Topic]*pubsub.Subscription),
		logger: builder.logger,
	}

	if builder.hostMaker == nil {
		return nil, errors.New("unable to create libp2p host: factory function not provided")
	}

	if builder.pubSubMaker == nil {
		return nil, errors.New("unable to create libp2p pubsub: factory function not provided")
	}

	if builder.rootBlockID == "" {
		return nil, errors.New("root block ID must be provided")
	}
	node.flowLibP2PProtocolID = generateFlowProtocolID(builder.rootBlockID)

	var opts []config.Option

	if builder.connGater != nil {
		opts = append(opts, libp2p.ConnectionGater(builder.connGater))
		node.connGater = builder.connGater
	}

	if builder.connMngr != nil {
		opts = append(opts, libp2p.ConnectionManager(builder.connMngr))
		node.connMgr = builder.connMngr
	}

	if builder.rootBlockID == "" {
		return nil, errors.New("root block ID must be provided")
	}
	node.flowLibP2PProtocolID = generateFlowProtocolID(builder.rootBlockID)

	if builder.pingInfoProvider != nil {
		opts = append(opts, libp2p.Ping(true))
	}

	libp2pHost, err := builder.hostMaker(ctx, opts...)
	if err != nil {
		return nil, err
	}
	node.host = libp2pHost

	if builder.pingInfoProvider != nil {
		pingLibP2PProtocolID := generatePingProtcolID(builder.rootBlockID)
		pingService := NewPingService(libp2pHost, pingLibP2PProtocolID, builder.pingInfoProvider, node.logger)
		node.pingService = pingService
	}

	var libp2pPSOptions []pubsub.Option
	// generate the libp2p Pubsub options from the given context and host
	for _, optionGenerator := range builder.pubSubOpts {
		option, err := optionGenerator(ctx, libp2pHost)
		if err != nil {
			return nil, err
		}
		libp2pPSOptions = append(libp2pPSOptions, option)
	}

	ps, err := builder.pubSubMaker(ctx, libp2pHost, libp2pPSOptions...)
	if err != nil {
		return nil, err
	}
	node.pubSub = ps

	ip, port, err := node.GetIPPort()
	if err != nil {
		return nil, fmt.Errorf("failed to find IP and port on which the node was started: %w", err)
	}

	node.logger.Debug().
		Hex("node_id", logging.ID(node.id)).
		Str("address", fmt.Sprintf("%s:%s", ip, port)).
		Msg("libp2p node started successfully")

	return node, nil
}

// Node is a wrapper around the LibP2P host.
type Node struct {
	sync.Mutex
	connGater            *ConnGater                             // used to provide white listing
	host                 host.Host                              // reference to the libp2p host (https://godoc.org/github.com/libp2p/go-libp2p-core/host)
	pubSub               *pubsub.PubSub                         // reference to the libp2p PubSub component
	logger               zerolog.Logger                         // used to provide logging
	topics               map[flownet.Topic]*pubsub.Topic        // map of a topic string to an actual topic instance
	subs                 map[flownet.Topic]*pubsub.Subscription // map of a topic string to an actual subscription
	id                   flow.Identifier                        // used to represent id of flow node running this instance of libP2P node
	flowLibP2PProtocolID protocol.ID                            // the unique protocol ID
	pingService          *PingService
	connMgr              TagLessConnManager
}

// Stop stops the libp2p node.
func (n *Node) Stop() (chan struct{}, error) {
	var result error
	done := make(chan struct{})
	n.logger.Debug().
		Hex("node_id", logging.ID(n.id)).
		Msg("unsubscribing from all topics")
	for t := range n.topics {
		if err := n.UnSubscribe(t); err != nil {
			result = multierror.Append(result, err)
		}
	}

	n.logger.Debug().
		Hex("node_id", logging.ID(n.id)).
		Msg("stopping libp2p node")
	if err := n.host.Close(); err != nil {
		result = multierror.Append(result, err)
	}

	n.logger.Debug().
		Hex("node_id", logging.ID(n.id)).
		Msg("closing peer store")
	// to prevent peerstore routine leak (https://github.com/libp2p/go-libp2p/issues/718)
	if err := n.host.Peerstore().Close(); err != nil {
		n.logger.Debug().
			Hex("node_id", logging.ID(n.id)).
			Err(err).Msg("closing peer store")
		result = multierror.Append(result, err)
	}

	if result != nil {
		close(done)
		return done, result
	}

	go func(done chan struct{}) {
		defer close(done)
		addrs := len(n.host.Network().ListenAddresses())
		ticker := time.NewTicker(time.Millisecond * 2)
		defer ticker.Stop()
		timeout := time.After(time.Second)
		for addrs > 0 {
			// wait for all listen addresses to have been removed
			select {
			case <-timeout:
				n.logger.Error().Int("port", addrs).Msg("listen addresses still open")
				return
			case <-ticker.C:
				addrs = len(n.host.Network().ListenAddresses())
			}
		}
		n.logger.Debug().
			Hex("node_id", logging.ID(n.id)).
			Msg("libp2p node stopped successfully")
	}(done)

	return done, nil
}

// AddPeer adds a peer to this node by adding it to this node's peerstore and connecting to it
func (n *Node) AddPeer(ctx context.Context, peerID peer.ID) error {
	err := n.host.Connect(ctx, peer.AddrInfo{ID: peerID})
	if err != nil {
		return err
	}

	return nil
}

// RemovePeer closes the connection with the peer.
func (n *Node) RemovePeer(ctx context.Context, peerID peer.ID) error {
	err := n.host.Network().ClosePeer(peerID)
	if err != nil {
		return fmt.Errorf("failed to remove peer %s: %w", peerID, err)
	}
	return nil
}

// CreateStream returns an existing stream connected to the peer if it exists, or creates a new stream with it.
func (n *Node) CreateStream(ctx context.Context, peerID peer.ID) (libp2pnet.Stream, error) {
	// Open libp2p Stream with the remote peer (will use an existing TCP connection underneath if it exists)
	stream, err := n.tryCreateNewStream(ctx, peerID, maxConnectAttempt)
	if err != nil {
		return nil, flownet.NewPeerUnreachableError(fmt.Errorf("could not create stream (peer_id: %s): %w", peerID, err))
	}
	return stream, nil
}

// tryCreateNewStream makes at most maxAttempts to create a stream with the peer.
// This was put in as a fix for #2416. PubSub and 1-1 communication compete with each other when trying to connect to
// remote nodes and once in a while NewStream returns an error 'both yamux endpoints are clients'
func (n *Node) tryCreateNewStream(ctx context.Context, peerID peer.ID, maxAttempts int) (libp2pnet.Stream, error) {
	// protect the underlying connection from being inadvertently pruned by the peer manager while the stream and
	// connection creation is being attempted
	n.connMgr.ProtectPeer(peerID)
	// unprotect it once done
	defer n.connMgr.UnprotectPeer(peerID)

	var errs error
	var s libp2pnet.Stream
	var retries = 0
	for ; retries < maxAttempts; retries++ {
		select {
		case <-ctx.Done():
			return nil, fmt.Errorf("context done before stream could be created (retry attempt: %d", retries)
		default:
		}

		// remove the peer from the peer store if present
		n.host.Peerstore().ClearAddrs(peerID)

		// cancel the dial back off (if any), since we want to connect immediately
		network := n.host.Network()
		if swm, ok := network.(*swarm.Swarm); ok {
			swm.Backoff().Clear(peerID)
		}

		// if this is a retry attempt, wait for some time before retrying
		if retries > 0 {
			// choose a random interval between 0 to 5
			r := rand.Intn(5)
			time.Sleep(time.Duration(r) * time.Millisecond)
		}

		err := n.AddPeer(ctx, peerID)
		if err != nil {

			// if the connection was rejected due to invalid node id, skip the re-attempt
			if strings.Contains(err.Error(), "failed to negotiate security protocol") {
				return s, fmt.Errorf("invalid node id: %w", err)
			}

			// if the connection was rejected due to allowlisting, skip the re-attempt
			if errors.Is(err, swarm.ErrGaterDisallowedConnection) {
				return s, fmt.Errorf("target node is not on the approved list of nodes: %w", err)
			}

			errs = multierror.Append(errs, err)
			continue
		}

		s, err = n.host.NewStream(ctx, peerID, n.flowLibP2PProtocolID)
		if err != nil {
			// if the stream creation failed due to invalid protocol id, skip the re-attempt
			if strings.Contains(err.Error(), "protocol not supported") {
				return nil, fmt.Errorf("remote node is running on a different spork: %w, protocol attempted: %s", err, n.flowLibP2PProtocolID)
			}
			errs = multierror.Append(errs, err)
			continue
		}

		break
	}
	if retries == maxAttempts {
		return s, errs
	}
	return s, nil
}

// GetIPPort returns the IP and Port the libp2p node is listening on.
func (n *Node) GetIPPort() (string, string, error) {
	return IPPortFromMultiAddress(n.host.Network().ListenAddresses()...)
}

// Subscribe subscribes the node to the given topic and returns the subscription
// Currently only one subscriber is allowed per topic.
// NOTE: A node will receive its own published messages.
func (n *Node) Subscribe(ctx context.Context, topic flownet.Topic) (*pubsub.Subscription, error) {
	n.Lock()
	defer n.Unlock()

	// Check if the topic has been already created and is in the cache
	n.pubSub.GetTopics()
	tp, found := n.topics[topic]
	var err error
	if !found {
		tp, err = n.pubSub.Join(topic.String())
		if err != nil {
			return nil, fmt.Errorf("could not join topic (%s): %w", topic, err)
		}
		n.topics[topic] = tp
	}

	// Create a new subscription
	s, err := tp.Subscribe()
	if err != nil {
		return s, fmt.Errorf("could not subscribe to topic (%s): %w", topic, err)
	}

	// Add the subscription to the cache
	n.subs[topic] = s

	n.logger.Debug().
		Hex("node_id", logging.ID(n.id)).
		Str("topic", topic.String()).
		Msg("subscribed to topic")
	return s, err
}

// UnSubscribe cancels the subscriber and closes the topic.
func (n *Node) UnSubscribe(topic flownet.Topic) error {
	n.Lock()
	defer n.Unlock()
	// Remove the Subscriber from the cache
	if s, found := n.subs[topic]; found {
		s.Cancel()
		n.subs[topic] = nil
		delete(n.subs, topic)
	}

	tp, found := n.topics[topic]
	if !found {
		err := fmt.Errorf("could not find topic (%s)", topic)
		return err
	}

	// attempt to close the topic
	err := tp.Close()
	if err != nil {
		err = fmt.Errorf("could not close topic (%s): %w", topic, err)
		return err
	}
	n.topics[topic] = nil
	delete(n.topics, topic)

	n.logger.Debug().
		Hex("node_id", logging.ID(n.id)).
		Str("topic", topic.String()).
		Msg("unsubscribed from topic")
	return err
}

// Publish publishes the given payload on the topic
func (n *Node) Publish(ctx context.Context, topic flownet.Topic, data []byte) error {
	ps, found := n.topics[topic]
	if !found {
		return fmt.Errorf("could not find topic (%s)", topic)
	}
	err := ps.Publish(ctx, data)
	if err != nil {
		return fmt.Errorf("could not publish top topic (%s): %w", topic, err)
	}
	return nil
}

// Ping pings a remote node and returns the time it took to ping the remote node if successful or the error
func (n *Node) Ping(ctx context.Context, peerID peer.ID) (message.PingResponse, time.Duration, error) {
	pingError := func(err error) error {
		return fmt.Errorf("failed to ping peer %s: %w", peerID, err)
	}

	targetInfo := peer.AddrInfo{ID: peerID}

	n.connMgr.ProtectPeer(targetInfo.ID)
	defer n.connMgr.UnprotectPeer(targetInfo.ID)

	// connect to the target node
	err := n.host.Connect(ctx, targetInfo)
	if err != nil {
		return message.PingResponse{}, -1, pingError(err)
	}

	// ping the target
	resp, rtt, err := n.pingService.Ping(ctx, targetInfo.ID)
	if err != nil {
		return message.PingResponse{}, -1, pingError(err)
	}

	return resp, rtt, nil
}

// UpdateAllowList allows the peer allow list to be updated.
func (n *Node) UpdateAllowList(peers []peer.ID) {
	if n.connGater == nil {
<<<<<<< HEAD
		n.logger.Debug().Hex("node_id", logging.ID(n.id)).Msg("skipping update allow list, connection gating is not enabled")
		return
=======
		return fmt.Errorf("could not add an allow list, this node was started without allow listing")

	}

	// generates peer address information for all identities
	allowlist := make([]peer.AddrInfo, 0, len(identities))
	for _, identity := range identities {
		addressInfo, err := PeerAddressInfo(*identity)
		if err != nil {
			n.logger.Err(err).Str("identity", identity.String()).Msg("could not generate address info")
			continue
		}
		allowlist = append(allowlist, addressInfo)
>>>>>>> 826cad79
	}

	n.connGater.update(peers)
}

// Host returns pointer to host object of node.
func (n *Node) Host() host.Host {
	return n.host
}

// SetFlowProtocolStreamHandler sets the stream handler of Flow libp2p Protocol
func (n *Node) SetFlowProtocolStreamHandler(handler libp2pnet.StreamHandler) {
	n.host.SetStreamHandler(n.flowLibP2PProtocolID, handler)
}

// SetPingStreamHandler sets the stream handler for the Flow Ping protocol.
func (n *Node) SetPingStreamHandler(handler libp2pnet.StreamHandler) {
	n.host.SetStreamHandler(n.flowLibP2PProtocolID, handler)
}

// IsConnected returns true is address is a direct peer of this node else false
func (n *Node) IsConnected(peerID peer.ID) (bool, error) {
	// query libp2p for connectedness status of this peer
	isConnected := n.host.Network().Connectedness(peerID) == libp2pnet.Connected
	return isConnected, nil
}

// DefaultLibP2PHost returns a libp2p host initialized to listen on the given address and using the given private key and
// customized with options
func DefaultLibP2PHost(ctx context.Context, address string, key fcrypto.PrivateKey, options ...config.Option) (host.Host, error) {
	defaultOptions, err := DefaultLibP2POptions(address, key)
	if err != nil {
		return nil, err
	}

	allOptions := append(defaultOptions, options...)

	// create the libp2p host
	libP2PHost, err := libp2p.New(ctx, allOptions...)
	if err != nil {
		return nil, fmt.Errorf("could not create libp2p host: %w", err)
	}

	return libP2PHost, nil
}

// DefaultLibP2POptions creates and returns the standard LibP2P host options that are used for the Flow Libp2p network
func DefaultLibP2POptions(address string, key fcrypto.PrivateKey) ([]config.Option, error) {

	libp2pKey, err := PrivKey(key)
	if err != nil {
		return nil, fmt.Errorf("could not generate libp2p key: %w", err)
	}

	ip, port, err := net.SplitHostPort(address)
	if err != nil {
		return nil, fmt.Errorf("could not split node address %s:%w", address, err)
	}

	sourceMultiAddr, err := multiaddr.NewMultiaddr(MultiAddressStr(ip, port))
	if err != nil {
		return nil, fmt.Errorf("failed to translate Flow address to Libp2p multiaddress: %w", err)
	}

	// create a transport which disables port reuse and web socket.
	// Port reuse enables listening and dialing from the same TCP port (https://github.com/libp2p/go-reuseport)
	// While this sounds great, it intermittently causes a 'broken pipe' error
	// as the 1-k discovery process and the 1-1 messaging both sometimes attempt to open connection to the same target
	// As of now there is no requirement of client sockets to be a well-known port, so disabling port reuse all together.
	transport := libp2p.Transport(func(u *tptu.Upgrader) *tcp.TcpTransport {
		tpt := tcp.NewTCPTransport(u)
		tpt.DisableReuseport = true
		return tpt
	})

	// gather all the options for the libp2p node
	options := []config.Option{
		libp2p.ListenAddrs(sourceMultiAddr), // set the listen address
		libp2p.Identity(libp2pKey),          // pass in the networking key
		transport,                           // set the protocol
	}

	return options, nil
}

// DefaultPubSub returns initializes and returns a GossipSub object for the given libp2p host and options
func DefaultPubSub(ctx context.Context, host host.Host, psOption ...pubsub.Option) (*pubsub.PubSub, error) {
	// Creating a new PubSub instance of the type GossipSub with psOption
	pubSub, err := pubsub.NewGossipSub(ctx, host, psOption...)
	if err != nil {
		return nil, fmt.Errorf("could not create libp2p gossipsub: %w", err)
	}
	return pubSub, nil
}

// PubsubOption generates a libp2p pubsub.Option from the given context and host
type PubsubOption func(ctx context.Context, host host.Host) (pubsub.Option, error)

func DefaultPubsubOptions(maxPubSubMsgSize int) []PubsubOption {
	pubSubOptionFunc := func(option pubsub.Option) PubsubOption {
		return func(_ context.Context, _ host.Host) (pubsub.Option, error) {
			return option, nil
		}
	}
	return []PubsubOption{
		// skip message signing
		pubSubOptionFunc(pubsub.WithMessageSigning(false)),
		// skip message signature
		pubSubOptionFunc(pubsub.WithStrictSignatureVerification(false)),
		// set max message size limit for 1-k PubSub messaging
		pubSubOptionFunc(pubsub.WithMaxMessageSize(maxPubSubMsgSize)),
		// no discovery
	}
}

func WithDHTDiscovery(option ...dht.Option) PubsubOption {
	return func(ctx context.Context, host host.Host) (pubsub.Option, error) {
		dhtDiscovery, err := NewDHT(ctx, host, option...)
		if err != nil {
			return nil, err
		}
		return pubsub.WithDiscovery(dhtDiscovery), nil
	}
}<|MERGE_RESOLUTION|>--- conflicted
+++ resolved
@@ -504,24 +504,8 @@
 // UpdateAllowList allows the peer allow list to be updated.
 func (n *Node) UpdateAllowList(peers []peer.ID) {
 	if n.connGater == nil {
-<<<<<<< HEAD
 		n.logger.Debug().Hex("node_id", logging.ID(n.id)).Msg("skipping update allow list, connection gating is not enabled")
 		return
-=======
-		return fmt.Errorf("could not add an allow list, this node was started without allow listing")
-
-	}
-
-	// generates peer address information for all identities
-	allowlist := make([]peer.AddrInfo, 0, len(identities))
-	for _, identity := range identities {
-		addressInfo, err := PeerAddressInfo(*identity)
-		if err != nil {
-			n.logger.Err(err).Str("identity", identity.String()).Msg("could not generate address info")
-			continue
-		}
-		allowlist = append(allowlist, addressInfo)
->>>>>>> 826cad79
 	}
 
 	n.connGater.update(peers)
