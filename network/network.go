--- conflicted
+++ resolved
@@ -22,11 +22,7 @@
 	// RegisterBlobService registers a BlobService on the given channel, using the given datastore to retrieve values.
 	// The returned BlobService can be used to request blocks from the network.
 	// TODO: We should return a function that can be called to unregister / close the BlobService
-<<<<<<< HEAD
-	RegisterBlobService(channel Channel, store datastore.Batching) (BlobService, error)
-=======
 	RegisterBlobService(channel Channel, store datastore.Batching, opts ...BlobServiceOption) (BlobService, error)
->>>>>>> f16dabef
 
 	// RegisterPingService registers a ping protocol handler for the given protocol ID
 	RegisterPingService(pingProtocolID protocol.ID, pingInfoProvider PingInfoProvider) (PingService, error)
