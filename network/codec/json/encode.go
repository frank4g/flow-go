--- conflicted
+++ resolved
@@ -70,16 +70,7 @@
 		code = CodeCollectionResponse
 
 	case *flow.ExecutionReceipt:
-<<<<<<< HEAD
 		code = CodeExecutionReceipt
-	case *messages.ExecutionStateRequest:
-		code = CodeExecutionStateRequest
-	case *messages.ExecutionStateResponse:
-		code = CodeExecutionStateResponse
-=======
-		code = CodeExecutionRecipt
-
->>>>>>> bb7e9201
 	case *messages.ChunkDataPackRequest:
 		code = CodeChunkDataPackRequest
 	case *messages.ChunkDataPackResponse:
