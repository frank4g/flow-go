package test

import (
	"fmt"
	"reflect"
	"runtime"
	"strings"
	"testing"
	"time"

	"github.com/rs/zerolog"
	mock3 "github.com/stretchr/testify/mock"
	"github.com/stretchr/testify/require"

	"github.com/onflow/flow-go/crypto"
	"github.com/onflow/flow-go/engine"
	"github.com/onflow/flow-go/model/flow"
	"github.com/onflow/flow-go/model/flow/filter"
	"github.com/onflow/flow-go/module/metrics"
	"github.com/onflow/flow-go/module/mock"
	"github.com/onflow/flow-go/network/codec/json"
	"github.com/onflow/flow-go/network/gossip/libp2p"
	"github.com/onflow/flow-go/network/gossip/libp2p/channel"
	mock2 "github.com/onflow/flow-go/network/gossip/libp2p/mock"
	"github.com/onflow/flow-go/network/gossip/libp2p/topology"
	"github.com/onflow/flow-go/state/protocol"
	"github.com/onflow/flow-go/utils/unittest"
)

var rootBlockID string

var allocator *portAllocator

// init is a built-in golang function getting called first time this
// initialize the allocated ports map and the root block ID
func init() {
	allocator = newPortAllocator()
	rootBlockID = unittest.IdentifierFixture().String()
}

<<<<<<< HEAD
const (
	DryRunNetwork = "dry-run-network" // does not run network
	RunNetwork    = "run-network"     // runs network
)

// GenerateIDs generate flow Identities with a valid port and networking key
func GenerateIDs(t *testing.T, n int, runningMode string, opts ...func(*flow.Identity)) (flow.IdentityList,
	[]crypto.PrivateKey) {
	privateKeys := make([]crypto.PrivateKey, n)
	var freePorts []int
	var err error
=======
// generateIDs generate flow Identities with a valid port and networking key
func generateIDs(t *testing.T, n int) (flow.IdentityList, []crypto.PrivateKey) {
	identities := make([]*flow.Identity, n)
	privateKeys := make([]crypto.PrivateKey, n)
	freePorts := allocator.getFreePorts(t, n)
>>>>>>> e1d0ec8f

	if !strings.EqualFold(runningMode, DryRunNetwork) {
		// get free ports
		freePorts, err = freeport.GetFreePorts(n)
		require.NoError(t, err)
	}

	identities := unittest.IdentityListFixture(n, opts...)

	// generates keys and address for the node
	for i, id := range identities {
		// generate key
		key, err := GenerateNetworkingKey(id.NodeID)
		require.NoError(t, err)
		privateKeys[i] = key
		port := 0

		if !strings.EqualFold(runningMode, DryRunNetwork) {
			port = freePorts[i]
		}

		identities[i].Address = fmt.Sprintf("0.0.0.0:%d", port)
		identities[i].NetworkPubKey = key.PublicKey()
	}
	return identities, privateKeys
}

// GenerateMiddlewares creates and initializes middleware instances for all the identities
func GenerateMiddlewares(t *testing.T, log zerolog.Logger, identities flow.IdentityList, keys []crypto.PrivateKey) []*libp2p.Middleware {
	metrics := metrics.NewNoopCollector()
	mws := make([]*libp2p.Middleware, len(identities))
	for i, id := range identities {
		// creating middleware of nodes
		mw, err := libp2p.NewMiddleware(log,
			json.NewCodec(),
			id.Address,
			id.NodeID,
			keys[i],
			metrics,
			libp2p.DefaultMaxUnicastMsgSize,
			libp2p.DefaultMaxPubSubMsgSize,
			rootBlockID)
		require.NoError(t, err)
		mws[i] = mw
	}
	return mws
}

// GenerateNetworks generates the network for the given middlewares
func GenerateNetworks(t *testing.T,
	log zerolog.Logger,
	ids flow.IdentityList,
	mws []*libp2p.Middleware,
	csize int,
	tops []topology.Topology,
	sms []channel.SubscriptionManager,
	runningMode string) []*libp2p.Network {
	count := len(ids)
	nets := make([]*libp2p.Network, 0)
	metrics := metrics.NewNoopCollector()

	if tops == nil {
		// creates default topology
		//
		// mocks state for collector nodes topology
		// considers only a single cluster as higher cluster numbers are tested
		// in collectionTopology_test
		state, _ := topology.CreateMockStateForCollectionNodes(t,
			ids.Filter(filter.HasRole(flow.RoleCollection)), 1)
		// creates topology instances for the nodes based on their roles
		tops = GenerateTopologies(t, state, ids)
	}

	for i := 0; i < count; i++ {

		// creates and mocks me
		me := &mock.Local{}
		me.On("NodeID").Return(ids[i].NodeID)
		me.On("NotMeFilter").Return(filter.Not(filter.HasNodeID(me.NodeID())))
		me.On("Address").Return(ids[i].Address)

		// create the network
		net, err := libp2p.NewNetwork(log, json.NewCodec(), ids, me, mws[i], csize, tops[i], sms[i], metrics)
		require.NoError(t, err)

		nets = append(nets, net)
	}

	// if dryrun then don't actually start the network
	if !strings.EqualFold(runningMode, DryRunNetwork) {
		for _, net := range nets {
			<-net.Ready()
		}
	}
	return nets
}

func GenerateIDsAndMiddlewares(t *testing.T,
	n int,
	runningMode string,
	log zerolog.Logger) (flow.IdentityList,
	[]*libp2p.Middleware) {
	ids, keys := GenerateIDs(t, n, runningMode)
	mws := GenerateMiddlewares(t, log, ids, keys)
	return ids, mws
}

func GenerateIDsMiddlewaresNetworks(t *testing.T,
	n int,
	log zerolog.Logger,
	csize int,
	tops []topology.Topology,
	runninMode string) (flow.IdentityList, []*libp2p.Middleware, []*libp2p.Network) {
	ids, mws := GenerateIDsAndMiddlewares(t, n, runninMode, log)
	sms := GenerateSubscriptionManagers(t, mws)
	networks := GenerateNetworks(t, log, ids, mws, csize, tops, sms, runninMode)
	return ids, mws, networks
}

// GenerateEngines generates MeshEngines for the given networks
func GenerateEngines(t *testing.T, nets []*libp2p.Network) []*MeshEngine {
	count := len(nets)
	engs := make([]*MeshEngine, count)
	for i, n := range nets {
		eng := NewMeshEngine(t, n, 100, engine.TestNetwork)
		engs[i] = eng
	}
	return engs
}

// OptionalSleep introduces a sleep to allow nodes to heartbeat and discover each other (only needed when using PubSub)
func optionalSleep(send ConduitSendWrapperFunc) {
	sendFuncName := runtime.FuncForPC(reflect.ValueOf(send).Pointer()).Name()
	if strings.Contains(sendFuncName, "Multicast") || strings.Contains(sendFuncName, "Publish") {
		time.Sleep(2 * time.Second)
	}
}

// GenerateNetworkingKey generates a Flow ECDSA key using the given seed
func GenerateNetworkingKey(s flow.Identifier) (crypto.PrivateKey, error) {
	seed := make([]byte, crypto.KeyGenSeedMinLenECDSASecp256k1)
	copy(seed, s[:])
	return crypto.GeneratePrivateKey(crypto.ECDSASecp256k1, seed)
}

// CreateTopologies is a test helper on receiving an identity list, creates a topology per identity
// and returns the slice of topologies.
func GenerateTopologies(t *testing.T, state protocol.State, identities flow.IdentityList) []topology.Topology {
	tops := make([]topology.Topology, 0)
	for _, id := range identities {
		var top topology.Topology
		var err error

		top, err = topology.NewTopicBasedTopology(id.NodeID, state)

		require.NoError(t, err)
		tops = append(tops, top)
	}
	return tops
}

// GenerateSubscriptionManagers creates and returns a ChannelSubscriptionManager for each middleware object.
func GenerateSubscriptionManagers(t *testing.T, mws []*libp2p.Middleware) []channel.SubscriptionManager {
	require.NotEmpty(t, mws)

	sms := make([]channel.SubscriptionManager, len(mws))
	for i, mw := range mws {
		sms[i] = libp2p.NewSubscriptionManager(mw)
	}
	return sms
}

// MockSubscriptionManager returns a list of mocked subscription manages for the input
// identities. It only mocks the GetChannelIDs method of the subscription manager. Other methods
// return an error, as they are not supposed to be invoked.
func MockSubscriptionManager(t *testing.T, ids flow.IdentityList) []channel.SubscriptionManager {
	require.NotEmpty(t, ids)

	sms := make([]channel.SubscriptionManager, len(ids))
	for i, id := range ids {
		sm := &mock2.SubscriptionManager{}
		err := fmt.Errorf("this method should not be called on mock subscription manager")
		sm.On("Register", mock3.Anything, mock3.Anything).Return(err)
		sm.On("Unregister", mock3.Anything).Return(err)
		sm.On("GetEngine", mock3.Anything).Return(err)
		sm.On("GetChannelIDs").Return(engine.ChannelIDsByRole(id.Role))
		sms[i] = sm
	}

	return sms
}<|MERGE_RESOLUTION|>--- conflicted
+++ resolved
@@ -29,6 +29,11 @@
 
 var rootBlockID string
 
+const (
+	DryRunNetwork = "dry-run-network" // does not run network
+	RunNetwork    = "run-network"     // runs network
+)
+
 var allocator *portAllocator
 
 // init is a built-in golang function getting called first time this
@@ -38,30 +43,15 @@
 	rootBlockID = unittest.IdentifierFixture().String()
 }
 
-<<<<<<< HEAD
-const (
-	DryRunNetwork = "dry-run-network" // does not run network
-	RunNetwork    = "run-network"     // runs network
-)
-
 // GenerateIDs generate flow Identities with a valid port and networking key
 func GenerateIDs(t *testing.T, n int, runningMode string, opts ...func(*flow.Identity)) (flow.IdentityList,
 	[]crypto.PrivateKey) {
 	privateKeys := make([]crypto.PrivateKey, n)
 	var freePorts []int
-	var err error
-=======
-// generateIDs generate flow Identities with a valid port and networking key
-func generateIDs(t *testing.T, n int) (flow.IdentityList, []crypto.PrivateKey) {
-	identities := make([]*flow.Identity, n)
-	privateKeys := make([]crypto.PrivateKey, n)
-	freePorts := allocator.getFreePorts(t, n)
->>>>>>> e1d0ec8f
 
 	if !strings.EqualFold(runningMode, DryRunNetwork) {
 		// get free ports
-		freePorts, err = freeport.GetFreePorts(n)
-		require.NoError(t, err)
+		freePorts = allocator.getFreePorts(t, n)
 	}
 
 	identities := unittest.IdentityListFixture(n, opts...)
