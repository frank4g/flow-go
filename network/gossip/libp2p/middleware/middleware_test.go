--- conflicted
+++ resolved
@@ -13,11 +13,8 @@
 	"github.com/rs/zerolog/log"
 	mockery "github.com/stretchr/testify/mock"
 	"github.com/stretchr/testify/require"
-<<<<<<< HEAD
-=======
 	"os"
 	"testing"
->>>>>>> 71d00997
 )
 
 func TestSendAndReceive(t *testing.T) {
@@ -25,13 +22,8 @@
 	ids, mws := createAndStartMiddleWares(t, count)
 	require.Len(t, ids, count)
 	require.Len(t, mws, count)
-<<<<<<< HEAD
-	msg := json.Envelope{Code: json.CodeRequest, Data: []byte(`{"key": "hello", "value": "world"}`)}
-	time.Sleep(10 * time.Minute)
-=======
 	msg := json.Envelope{ Code: json.CodeRequest, Data: []byte(`{"key": "hello", "value": "world"}`)}
 	//time.Sleep(10 * time.Minute)
->>>>>>> 71d00997
 	mws[0].Send(ids[count-1], msg)
 }
 
@@ -62,11 +54,7 @@
 			target = 0
 		}
 		ip, port := mws[target].libP2PNode.GetIPPort()
-<<<<<<< HEAD
-		flowID := flow.Identity{NodeID: ids[target], Address: fmt.Sprintf("%s:%s", ip, port)}
-=======
 		flowID := flow.Identity{NodeID: ids[target], Address: fmt.Sprintf("%s:%s", ip,port)}
->>>>>>> 71d00997
 		overlay.On("Identity").Return(flowID, nil)
 		overlay.On("Handshake", mockery.Anything).Return(flowID.NodeID, nil)
 		overlay.On("Receive", mockery.Anything).Return(nil).Run(func(args mockery.Arguments) {
@@ -80,10 +68,5 @@
 	}
 
 	return ids, mws
-<<<<<<< HEAD
-}
-=======
 
-}
-
->>>>>>> 71d00997
+}