// (c) 2019 Dapper Labs - ALL RIGHTS RESERVED

package badger

import (
	"bytes"
	"errors"
	"fmt"

	"github.com/dgraph-io/badger/v2"

	"github.com/dapperlabs/flow-go/crypto"
	"github.com/dapperlabs/flow-go/model/flow"
	"github.com/dapperlabs/flow-go/storage"
	"github.com/dapperlabs/flow-go/storage/badger/operation"
)

type Mutator struct {
	state *State
}

func (m *Mutator) Bootstrap(genesis *flow.Block) error {
	return m.state.db.Update(func(tx *badger.Txn) error {

		// check that the new identities are valid
		err := checkIdentitiesValidity(tx, genesis.NewIdentities)
		if err != nil {
			return fmt.Errorf("could not check identities validity: %w", err)
		}

		// initialize the boundary of the finalized state
		err = initializeFinalizedBoundary(tx, genesis)
		if err != nil {
			return fmt.Errorf("could not initialize finalized boundary: %w", err)
		}

		// store the block contents in the database
		err = storeBlockContents(tx, genesis)
		if err != nil {
			return fmt.Errorf("could not insert block payload: %w", err)
		}

		// apply the block changes to the finalized state
		err = applyBlockChanges(tx, genesis)
		if err != nil {
			return fmt.Errorf("could not insert block deltas: %w", err)
		}

		return nil
	})
}

func (m *Mutator) Extend(block *flow.Block) error {
	return m.state.db.Update(func(tx *badger.Txn) error {

		// check that the new identities are valid
		err := checkIdentitiesValidity(tx, block.NewIdentities)
		if err != nil {
			return fmt.Errorf("could not check identities validity: %w", err)
		}

		// check that the block is a valid extension of the protocol state
		err = checkBlockValidity(tx, block.Header)
		if err != nil {
			return fmt.Errorf("could not check block validity: %w", err)
		}

		// store the block contents in the database
		err = storeBlockContents(tx, block)
		if err != nil {
			return fmt.Errorf("could not insert block payload: %w", err)
		}

		return nil
	})
}

type step struct {
	hash   crypto.Hash
	header flow.Header
}

func (m *Mutator) Finalize(hash crypto.Hash) error {
	return m.state.db.Update(func(tx *badger.Txn) error {

		// retrieve the block to make sure we have it
		var header flow.Header
		err := operation.RetrieveHeader(hash, &header)(tx)
		if err != nil {
			return fmt.Errorf("could not retrieve block: %w", err)
		}

		// retrieve the current finalized state boundary
		var boundary uint64
		err = operation.RetrieveBoundary(&boundary)(tx)
		if err != nil {
			return fmt.Errorf("could not retrieve boundary: %w", err)
		}

		// retrieve the hash of the boundary
		var head crypto.Hash
		err = operation.RetrieveHash(boundary, &head)(tx)
		if err != nil {
			return fmt.Errorf("could not retrieve head: %w", err)
		}

		// in order to validate the validity of all changes, we need to iterate
		// through the blocks that need to be finalized from oldest to youngest;
		// we thus start at the youngest remember all of the intermediary steps
		// while tracing back until we reach the finalized state
		steps := []step{{hash: hash, header: header}}
		for !header.Parent.Equal(head) {
			hash = header.Parent
			err = operation.RetrieveHeader(header.Parent, &header)(tx)
			if err != nil {
				return fmt.Errorf("could not retrieve parent (%x): %w", header.Parent, err)
			}
			steps = append(steps, step{hash: hash, header: header})
		}

		// now we can step backwards in order to go from oldest to youngest; for
		// each header, we reconstruct the block and then apply the related
		// changes to the protocol state
		var identities flow.IdentityList
		var guarantees []*flow.CollectionGuarantee
		for i := len(steps) - 1; i >= 0; i-- {

			// get the identities
			s := steps[i]
			err = operation.RetrieveIdentities(s.hash, &identities)(tx)
			if err != nil {
				return fmt.Errorf("could not retrieve identities (%x): %w", s.hash, err)
			}

<<<<<<< HEAD
			// get the guaranteed collections
			err = operation.RetrieveGuaranteedCollectionsByBlockHash(s.hash, &collections)(tx)
=======
			// get the collection guarantees
			err = operation.RetrieveCollectionGuarantees(s.hash, &guarantees)(tx)
>>>>>>> d345d6c0
			if err != nil {
				return fmt.Errorf("could not retrieve guarantees (%x): %w", s.hash, err)
			}

			// reconstruct block
			block := flow.Block{
				Header:               header,
				NewIdentities:        identities,
				CollectionGuarantees: guarantees,
			}

			// insert the deltas
			err = applyBlockChanges(tx, &block)
			if err != nil {
				return fmt.Errorf("could not insert block deltas (%x): %w", s.hash, err)
			}
		}

		return nil
	})
}

func checkIdentitiesValidity(tx *badger.Txn, identities []flow.Identity) error {

	// check that we don't have duplicate identity entries
	lookup := make(map[flow.Identifier]struct{})
	for _, id := range identities {
		_, ok := lookup[id.NodeID]
		if ok {
			return fmt.Errorf("duplicate node identity (%x)", id.NodeID)
		}
		lookup[id.NodeID] = struct{}{}
	}

	// for each identity, check it has a non-zero stake
	for _, id := range identities {
		if id.Stake == 0 {
			return fmt.Errorf("invalid zero stake (%x)", id.NodeID)
		}
	}

	// for each identity, check it doesn't have a role yet
	for _, id := range identities {

		// check for role
		var role flow.Role
		err := operation.RetrieveRole(id.NodeID, &role)(tx)
		if err == storage.NotFoundErr {
			continue
		}

		if err == nil {
			return fmt.Errorf("identity role already exists (%x: %s)", id.NodeID, role)
		}
		return fmt.Errorf("could not check identity role (%x): %w", id.NodeID, err)
	}

	// for each identity, check it doesn't have an address yet
	for _, id := range identities {

		// check for address
		var address string
		err := operation.RetrieveAddress(id.NodeID, &address)(tx)
		if err == storage.NotFoundErr {
			continue
		}

		if err == nil {
			return fmt.Errorf("identity address already exists (%x: %s)", id.NodeID, address)
		}
		return fmt.Errorf("could not check identity address (%x): %w", id.NodeID, err)
	}

	return nil
}

func checkBlockValidity(tx *badger.Txn, header flow.Header) error {

	// get the boundary number of the finalized state
	var boundary uint64
	err := operation.RetrieveBoundary(&boundary)(tx)
	if err != nil {
		return fmt.Errorf("could not get boundary: %w", err)
	}

	// get the hash of the latest finalized block
	var head crypto.Hash
	err = operation.RetrieveHash(boundary, &head)(tx)
	if err != nil {
		return fmt.Errorf("could not retrieve hash: %w", err)
	}

	// get the first parent of the introduced block to check the number
	var parent flow.Header
	err = operation.RetrieveHeader(header.Parent, &parent)(tx)
	if err != nil {
		return fmt.Errorf("could not retrieve header: %w", err)
	}

	// if new block number has a lower number, we can't finalize it
	if header.Number <= parent.Number {
		return fmt.Errorf("block needs higher nummber (%d <= %d)", header.Number, parent.Number)
	}

	// NOTE: in the default case, the first parent is the boundary, se we don't
	// load the first parent twice almost ever; even in cases where we do, we
	// badger has efficietn caching, so no reason to complicate the algorithm
	// here to try avoiding one extra header loading

	// trace back from new block until we find a block that has the latest
	// finalized block as its parent
	for !header.Parent.Equal(head) {

		// get the parent of current block
		err = operation.RetrieveHeader(header.Parent, &header)(tx)
		if err != nil {
			return fmt.Errorf("could not get parent (%x): %w", header.Parent, err)
		}

		// if its number is below current boundary, the block does not connect
		// to the finalized protocol state and would break database consistency
		if header.Number < boundary {
			return fmt.Errorf("block doesn't connect to finalized state")
		}

	}

	return nil
}

func initializeFinalizedBoundary(tx *badger.Txn, genesis *flow.Block) error {

	// the initial finalized boundary needs to be height zero
	if genesis.Number != 0 {
		return fmt.Errorf("invalid initial finalized boundary (%d != 0)", genesis.Number)
	}

	// the parent must be zero hash
	if !bytes.Equal(genesis.Parent, crypto.ZeroHash) {
		return errors.New("genesis parent must be zero hash")
	}

	// genesis should have no collections
	if len(genesis.CollectionGuarantees) > 0 {
		return errors.New("genesis should not contain collections")
	}

	// insert the initial finalized state boundary
	err := operation.InsertBoundary(genesis.Number)(tx)
	if err != nil {
		return fmt.Errorf("could not insert boundary: %w", err)
	}

	return nil
}

func storeBlockContents(tx *badger.Txn, block *flow.Block) error {

	// insert the header into the DB
	err := operation.InsertHeader(&block.Header)(tx)
	if err != nil {
		return fmt.Errorf("could not insert header: %w", err)
	}

	// NOTE: we might to improve this to insert an index, and then insert each
	// entity separately; this would allow us to retrieve the entities one by
	// one, instead of only by block

	// insert the identities into the DB
	err = operation.InsertIdentities(block.Hash(), block.NewIdentities)(tx)
	if err != nil {
		return fmt.Errorf("could not insert identities: %w", err)
	}

<<<<<<< HEAD
	// insert the guaranteed collections into the DB
	for _, coll := range block.GuaranteedCollections {
		err = operation.InsertGuaranteedCollection(coll)(tx)
		if err != nil {
			return fmt.Errorf("could not insert collection: %w", err)
		}
		err = operation.IndexGuaranteedCollectionByBlockHash(block.Hash(), coll)(tx)
		if err != nil {
			return fmt.Errorf("could not index collection: %w", err)
		}
=======
	// insert the collection guarantees into the DB
	err = operation.InsertCollectionGuarantees(block.Hash(), block.CollectionGuarantees)(tx)
	if err != nil {
		return fmt.Errorf("could not insert collections: %w", err)
>>>>>>> d345d6c0
	}

	return nil
}

func applyBlockChanges(tx *badger.Txn, block *flow.Block) error {

	// insert the height to hash mapping for finalized block
	err := operation.InsertHash(block.Number, block.Hash())(tx)
	if err != nil {
		return fmt.Errorf("could not insert hash: %w", err)
	}

	// update the finalized boundary number
	err = operation.UpdateBoundary(block.Number)(tx)
	if err != nil {
		return fmt.Errorf("could not update boundary: %w", err)
	}

	// insert the information for each new identity
	for _, id := range block.NewIdentities {

		// insert the role
		err := operation.InsertRole(id.NodeID, id.Role)(tx)
		if err != nil {
			return fmt.Errorf("could not insert role (%x): %w", id.NodeID, err)
		}

		// insert the address
		err = operation.InsertAddress(id.NodeID, id.Address)(tx)
		if err != nil {
			return fmt.Errorf("could not insert address (%x): %w", id.NodeID, err)
		}

		// insert the stake delta
		err = operation.InsertDelta(block.Number, id.Role, id.NodeID, int64(id.Stake))(tx)
		if err != nil {
			return fmt.Errorf("could not insert delta (%x): %w", id.NodeID, err)
		}
	}

	return nil
}<|MERGE_RESOLUTION|>--- conflicted
+++ resolved
@@ -132,13 +132,9 @@
 				return fmt.Errorf("could not retrieve identities (%x): %w", s.hash, err)
 			}
 
-<<<<<<< HEAD
-			// get the guaranteed collections
-			err = operation.RetrieveGuaranteedCollectionsByBlockHash(s.hash, &collections)(tx)
-=======
 			// get the collection guarantees
-			err = operation.RetrieveCollectionGuarantees(s.hash, &guarantees)(tx)
->>>>>>> d345d6c0
+			err = operation.RetrieveCollectionGuaranteesByBlockHash(s.hash, &guarantees)(tx)
+
 			if err != nil {
 				return fmt.Errorf("could not retrieve guarantees (%x): %w", s.hash, err)
 			}
@@ -313,23 +309,16 @@
 		return fmt.Errorf("could not insert identities: %w", err)
 	}
 
-<<<<<<< HEAD
-	// insert the guaranteed collections into the DB
-	for _, coll := range block.GuaranteedCollections {
-		err = operation.InsertGuaranteedCollection(coll)(tx)
-		if err != nil {
-			return fmt.Errorf("could not insert collection: %w", err)
-		}
-		err = operation.IndexGuaranteedCollectionByBlockHash(block.Hash(), coll)(tx)
-		if err != nil {
-			return fmt.Errorf("could not index collection: %w", err)
-		}
-=======
 	// insert the collection guarantees into the DB
-	err = operation.InsertCollectionGuarantees(block.Hash(), block.CollectionGuarantees)(tx)
-	if err != nil {
-		return fmt.Errorf("could not insert collections: %w", err)
->>>>>>> d345d6c0
+	for _, coll := range block.CollectionGuarantees {
+		err = operation.InsertCollectionGuarantee(coll)(tx)
+		if err != nil {
+			return fmt.Errorf("could not insert collection guarantee: %w", err)
+		}
+		err = operation.IndexCollectionGuaranteeByBlockHash(block.Hash(), coll)(tx)
+		if err != nil {
+			return fmt.Errorf("could not index collection guarantee: %w", err)
+		}
 	}
 
 	return nil
