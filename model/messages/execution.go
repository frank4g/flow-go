--- conflicted
+++ resolved
@@ -16,7 +16,6 @@
 	State flow.ChunkState
 }
 
-<<<<<<< HEAD
 // ChunkDataPackRequest represents a request for the a chunk data pack
 // which is specified by a chunk ID.
 type ChunkDataPackRequest struct {
@@ -27,7 +26,8 @@
 // It contains the chunk data pack of the interest.
 type ChunkDataPackResponse struct {
 	Data flow.ChunkDataPack
-=======
+}
+
 type ExecutionStateSyncRequest struct {
 	CurrentBlockID flow.Identifier
 	TargetBlockID  flow.Identifier
@@ -36,5 +36,4 @@
 type ExecutionStateDelta struct {
 	BlockID flow.Identifier
 	Delta   flow.RegisterDelta
->>>>>>> 758fbecf
 }