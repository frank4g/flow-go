--- conflicted
+++ resolved
@@ -113,7 +113,6 @@
 	return fmt.Sprintf("World State with version hash %x is invalid", e.Version)
 }
 
-<<<<<<< HEAD
 // ErrPendingBlockCommitBeforeExecution indicates that the current pending block has not been executed (cannot commit).
 type ErrPendingBlockCommitBeforeExecution struct {
 	BlockHash crypto.Hash
@@ -157,7 +156,8 @@
 
 func (e *ErrBlockExecutionErrors) Error() string {
 	return strings.Join(e.Errors, "\n")
-=======
+}
+
 // ErrStorage indicates that an error occurred in the storage provider.
 type ErrStorage struct {
 	inner error
@@ -169,5 +169,4 @@
 
 func (e *ErrStorage) Unwrap() error {
 	return e.inner
->>>>>>> 7ea48382
 }