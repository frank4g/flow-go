package emulator_test

import (
	"fmt"
	"math/big"
	"testing"

	"github.com/stretchr/testify/assert"
	"github.com/stretchr/testify/require"

	"github.com/dapperlabs/flow-go/crypto"
	"github.com/dapperlabs/flow-go/model/flow"
	"github.com/dapperlabs/flow-go/sdk/emulator"
	"github.com/dapperlabs/flow-go/sdk/emulator/execution"
	"github.com/dapperlabs/flow-go/sdk/keys"
)

func TestEventEmitted(t *testing.T) {
	t.Run("EmittedFromTransaction", func(t *testing.T) {
		events := make([]flow.Event, 0)

		b := emulator.NewEmulatedBlockchain(emulator.WithEventEmitter(
			func(event flow.Event, blockNumber uint64, txHash crypto.Hash) {
				events = append(events, event)
			},
		))

		script := []byte(`
			event MyEvent(x: Int, y: Int)
			
			fun main() {
			  emit MyEvent(x: 1, y: 2)
			}
		`)

		tx := flow.Transaction{
			Script:             script,
			ReferenceBlockHash: nil,
			Nonce:              getNonce(),
			ComputeLimit:       10,
			PayerAccount:       b.RootAccountAddress(),
		}

		sig, err := keys.SignTransaction(tx, b.RootKey())
		assert.Nil(t, err)

		tx.AddSignature(b.RootAccountAddress(), sig)

		err = b.SubmitTransaction(tx)
		assert.Nil(t, err)

		require.Len(t, events, 1)

		expectedType := fmt.Sprintf("tx.%s.MyEvent", tx.Hash().Hex())
		expectedID := flow.Event{TxHash: tx.Hash(), Index: 0}.ID()

		assert.Equal(t, expectedType, events[0].Type)
		assert.Equal(t, expectedID, events[0].ID())
		assert.Equal(t, big.NewInt(1), events[0].Values["x"])
		assert.Equal(t, big.NewInt(2), events[0].Values["y"])
	})

	t.Run("EmittedFromScript", func(t *testing.T) {
		events := make([]flow.Event, 0)

		b := emulator.NewEmulatedBlockchain(emulator.WithEventEmitter(
			func(event flow.Event, blockNumber uint64, txHash crypto.Hash) {
				events = append(events, event)
			},
		))

		script := []byte(`
			event MyEvent(x: Int, y: Int)
			
			fun main() {
			  emit MyEvent(x: 1, y: 2)
			}
		`)

		_, err := b.ExecuteScript(script)
		assert.Nil(t, err)

		require.Len(t, events, 1)

		expectedType := fmt.Sprintf("script.%s.MyEvent", execution.ScriptHash(script).Hex())
		// NOTE: ID is undefined for events emitted from scripts

		assert.Equal(t, expectedType, events[0].Type)
		assert.Equal(t, big.NewInt(1), events[0].Values["x"])
		assert.Equal(t, big.NewInt(2), events[0].Values["y"])
	})

	t.Run("EmittedFromAccount", func(t *testing.T) {
		events := make([]flow.Event, 0)

		b := emulator.NewEmulatedBlockchain(
			emulator.WithEventEmitter(
				func(event flow.Event, blockNumber uint64, txHash crypto.Hash) {
					events = append(events, event)
				},
			),
<<<<<<< HEAD
			emulator.WithMessageLogger(
=======
			emulator.WithRuntimeLogger(
>>>>>>> 1c5322c1
				func(msg string) {
					fmt.Println("LOG:", msg)
				},
			),
		)

		accountScript := []byte(`
			event MyEvent(x: Int, y: Int)

			fun emitMyEvent(x: Int, y: Int) {
				emit MyEvent(x: x, y: y)
			}
		`)

		publicKey := b.RootKey().PublicKey(keys.PublicKeyWeightThreshold)

		address, err := b.CreateAccount([]flow.AccountPublicKey{publicKey}, accountScript, getNonce())
		assert.Nil(t, err)

		script := []byte(fmt.Sprintf(`
			import 0x%s
			
			fun main() {
				emitMyEvent(x: 1, y: 2)
			}
		`, address.Hex()))

		tx := flow.Transaction{
			Script:             script,
			ReferenceBlockHash: nil,
			Nonce:              getNonce(),
			ComputeLimit:       10,
			PayerAccount:       b.RootAccountAddress(),
		}

		sig, err := keys.SignTransaction(tx, b.RootKey())
		assert.Nil(t, err)

		tx.AddSignature(b.RootAccountAddress(), sig)

		err = b.SubmitTransaction(tx)
		assert.Nil(t, err)

		require.Len(t, events, 2)

		// first event is AccountCreated event
		actualEvent := events[1]

		expectedType := fmt.Sprintf("account.%s.MyEvent", address.Hex())
		expectedID := flow.Event{TxHash: tx.Hash(), Index: 0}.ID()

		assert.Equal(t, expectedType, actualEvent.Type)
		assert.Equal(t, expectedID, actualEvent.ID())
		assert.Equal(t, big.NewInt(1), actualEvent.Values["x"])
		assert.Equal(t, big.NewInt(2), actualEvent.Values["y"])
	})
}<|MERGE_RESOLUTION|>--- conflicted
+++ resolved
@@ -99,11 +99,7 @@
 					events = append(events, event)
 				},
 			),
-<<<<<<< HEAD
-			emulator.WithMessageLogger(
-=======
 			emulator.WithRuntimeLogger(
->>>>>>> 1c5322c1
 				func(msg string) {
 					fmt.Println("LOG:", msg)
 				},
