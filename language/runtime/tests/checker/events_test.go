--- conflicted
+++ resolved
@@ -34,14 +34,7 @@
 		assert.Equal(t, &sema.IntType{}, transferCompositeType.Members["from"].TypeAnnotation.Type)
 	})
 
-<<<<<<< HEAD
-	t.Run("InvalidEventNonPrimitiveParameterType", func(t *testing.T) {
-		_, err := ParseAndCheck(t, `
-            struct Token {
-              let ID: String
-=======
 	t.Run("InvalidEventNonPrimitiveTypeComposite", func(t *testing.T) {
->>>>>>> 60f6c60b
 
 		for _, compositeKind := range common.CompositeKindsWithBody {
 			if compositeKind == common.CompositeKindContract {
