package sema

import (
	"github.com/dapperlabs/flow-go/pkg/language/runtime/common"
	"testing"

	. "github.com/onsi/gomega"
)

func TestConstantSizedType_String(t *testing.T) {
	RegisterTestingT(t)

	ty := &ConstantSizedType{
		Type: &VariableSizedType{Type: &IntType{}},
		Size: 2,
	}

	Expect(ty.String()).To(Equal("[[Int]; 2]"))
}

func TestConstantSizedType_String_OfFunctionType(t *testing.T) {
	RegisterTestingT(t)

	ty := &ConstantSizedType{
		Type: &FunctionType{
			ParameterTypes: []Type{
				&Int8Type{},
			},
			ReturnType: &Int16Type{},
		},
		Size: 2,
	}

	Expect(ty.String()).To(Equal("[((Int8): Int16); 2]"))
}

func TestVariableSizedType_String(t *testing.T) {
	RegisterTestingT(t)

	ty := &VariableSizedType{
		Type: &ConstantSizedType{
			Type: &IntType{},
			Size: 2,
		},
	}

	Expect(ty.String()).To(Equal("[[Int; 2]]"))
}

func TestVariableSizedType_String_OfFunctionType(t *testing.T) {
	RegisterTestingT(t)

	ty := &VariableSizedType{
		Type: &FunctionType{
			ParameterTypes: []Type{
				&Int8Type{},
			},
			ReturnType: &Int16Type{},
		},
	}

<<<<<<< HEAD
	Expect(ty.String()).To(Equal("[((Int8): Int16)]"))
=======
	Expect(ty.String()).To(Equal("((Int8): Int16)[]"))
}

func TestIsResourceType_AnyNestedInArray(t *testing.T) {
	RegisterTestingT(t)

	ty := &VariableSizedType{
		Type: &AnyType{},
	}

	Expect(ty.IsResourceType()).
		To(BeFalse())
}

func TestIsResourceType_ResourceNestedInArray(t *testing.T) {
	RegisterTestingT(t)

	ty := &VariableSizedType{
		&CompositeType{
			Kind: common.CompositeKindResource,
		},
	}

	Expect(ty.IsResourceType()).
		To(BeTrue())
}

func TestIsResourceType_ResourceNestedInDictionary(t *testing.T) {
	RegisterTestingT(t)

	ty := &DictionaryType{
		KeyType: &StringType{},
		ValueType: &VariableSizedType{
			Type: &CompositeType{
				Kind: common.CompositeKindResource,
			},
		},
	}

	Expect(ty.IsResourceType()).
		To(BeTrue())
}

func TestIsResourceType_StructNestedInDictionary(t *testing.T) {
	RegisterTestingT(t)

	ty := &DictionaryType{
		KeyType: &StringType{},
		ValueType: &VariableSizedType{
			Type: &CompositeType{
				Kind: common.CompositeKindStructure,
			},
		},
	}

	Expect(ty.IsResourceType()).
		To(BeFalse())
>>>>>>> 932aea98
}<|MERGE_RESOLUTION|>--- conflicted
+++ resolved
@@ -59,10 +59,7 @@
 		},
 	}
 
-<<<<<<< HEAD
 	Expect(ty.String()).To(Equal("[((Int8): Int16)]"))
-=======
-	Expect(ty.String()).To(Equal("((Int8): Int16)[]"))
 }
 
 func TestIsResourceType_AnyNestedInArray(t *testing.T) {
@@ -119,5 +116,4 @@
 
 	Expect(ty.IsResourceType()).
 		To(BeFalse())
->>>>>>> 932aea98
 }