package dkg

import (
	"math/rand"
	"os"
	"testing"
	"time"

	"github.com/rs/zerolog"
	"github.com/stretchr/testify/assert"
	"github.com/stretchr/testify/mock"
	"github.com/stretchr/testify/require"

	"github.com/onflow/flow-go/crypto"
	dkgeng "github.com/onflow/flow-go/engine/consensus/dkg"
	"github.com/onflow/flow-go/engine/testutil"
	"github.com/onflow/flow-go/model/flow"
	"github.com/onflow/flow-go/module/dkg"
	"github.com/onflow/flow-go/module/signature"
	"github.com/onflow/flow-go/network/stub"
	"github.com/onflow/flow-go/state/protocol/events/gadgets"
	protocolmock "github.com/onflow/flow-go/state/protocol/mock"
	"github.com/onflow/flow-go/storage/badger"
	"github.com/onflow/flow-go/utils/unittest"
	"github.com/onflow/flow-go/utils/unittest/mocks"
)

// create a set of nodes that share the same hub for networking, the same
// whiteboard for exchanging DKG broadcast messages, and a mocked state
// containing the expected next EpochSetup event
func createNodes(
	t *testing.T,
	hub *stub.Hub,
	chainID flow.ChainID,
	whiteboard *whiteboard,
	conIdentities flow.IdentityList,
	currentEpochSetup flow.EpochSetup,
	nextEpochSetup flow.EpochSetup,
	firstBlockID flow.Identifier) ([]*node, flow.IdentityList) {

	// We need to initialise the nodes with a list of identities that contain
	// all roles, otherwise there would be an error initialising the first epoch
	identities := unittest.CompleteIdentitySet(conIdentities...)

	nodes := []*node{}
	for _, id := range conIdentities {
		nodes = append(nodes, createNode(t,
			id,
			identities,
			hub,
			chainID,
			whiteboard,
			currentEpochSetup,
			nextEpochSetup,
			firstBlockID))
	}

	return nodes, conIdentities
}

// createNode instantiates a node with a network hub, a whiteboard reference,
// and a pre-set EpochSetup that will be used to trigger the next DKG run.
func createNode(
	t *testing.T,
	id *flow.Identity,
	ids []*flow.Identity,
	hub *stub.Hub,
	chainID flow.ChainID,
	whiteboard *whiteboard,
	currentSetup flow.EpochSetup,
	nextSetup flow.EpochSetup,
	firstBlock flow.Identifier) *node {

	core := testutil.GenericNodeFromParticipants(t, hub, id, ids, chainID)
	core.Log = zerolog.New(os.Stdout).Level(zerolog.ErrorLevel)

	// the viewsObserver is used by the reactor engine to subscribe to when
	// blocks are finalized that are in a new view
	viewsObserver := gadgets.NewViews()
	core.ProtocolEvents.AddConsumer(viewsObserver)

	// keyKeys is used to store the private key resulting from the node's
	// participation in the DKG run
	dkgKeys := badger.NewDKGKeys(core.Metrics, core.DB)

	// configure the state snapthost at firstBlock to return the desired
	// Epochs
	currentEpoch := new(protocolmock.Epoch)
	currentEpoch.On("Counter").Return(currentSetup.Counter, nil)
	currentEpoch.On("InitialIdentities").Return(currentSetup.Participants, nil)
	currentEpoch.On("DKGPhase1FinalView").Return(currentSetup.DKGPhase1FinalView, nil)
	currentEpoch.On("DKGPhase2FinalView").Return(currentSetup.DKGPhase2FinalView, nil)
	currentEpoch.On("DKGPhase3FinalView").Return(currentSetup.DKGPhase3FinalView, nil)
	currentEpoch.On("Seed", mock.Anything, mock.Anything, mock.Anything).Return(nextSetup.RandomSource, nil)

	nextEpoch := new(protocolmock.Epoch)
	nextEpoch.On("Counter").Return(nextSetup.Counter, nil)
	nextEpoch.On("InitialIdentities").Return(nextSetup.Participants, nil)
	nextEpoch.On("Seed", mock.Anything, mock.Anything, mock.Anything).Return(nextSetup.RandomSource, nil)

	epochQuery := mocks.NewEpochQuery(t, currentSetup.Counter)
	epochQuery.Add(currentEpoch)
	epochQuery.Add(nextEpoch)
	snapshot := new(protocolmock.Snapshot)
	snapshot.On("Epochs").Return(epochQuery)
	state := new(protocolmock.MutableState)
	state.On("AtBlockID", firstBlock).Return(snapshot)
	core.State = state

	// brokerTunnel is used to communicate between the messaging engine and the
	// DKG broker/controller
	brokerTunnel := dkg.NewBrokerTunnel()

	// messagingEngine is a network engine that is used by nodes to exchange
	// private DKG messages
	messagingEngine, err := dkgeng.NewMessagingEngine(
		core.Log,
		core.Net,
		core.Me,
		brokerTunnel,
	)
	require.NoError(t, err)

	// the reactor engine reacts to new views being finalized and drives the
	// DKG protocol
	reactorEngine := dkgeng.NewReactorEngine(
		core.Log,
		core.Me,
		core.State,
		dkgKeys,
		dkg.NewControllerFactory(
			core.Log,
			core.Me,
			NewWhiteboardClient(id.NodeID, whiteboard),
			brokerTunnel,
		),
		viewsObserver,
	)

	// reactorEngine consumes the EpochSetupPhaseStarted event
	core.ProtocolEvents.AddConsumer(reactorEngine)

	node := node{
		GenericNode:     core,
		keyStorage:      dkgKeys,
		messagingEngine: messagingEngine,
		reactorEngine:   reactorEngine,
	}

	return &node
}

func TestWithWhiteboard(t *testing.T) {

	// hub is an in-memory test network that enables nodes to communicate using
	// the DKG messaging engine
	hub := stub.NewNetworkHub()

	// whiteboard is a shared object where DKG nodes can publish/read broadcast
	// messages, as well as publish end results, using a special
	// DKGContractClient.
	// TODO: replace with a real smart-contract and emulator
	whiteboard := newWhiteboard()

	chainID := flow.Testnet

	// we run the DKG protocol with N consensus nodes
	N := 10
	conIdentities := unittest.IdentityListFixture(N, unittest.WithRole(flow.RoleConsensus))

	// The EpochSetup event is received at view 100. The phase transitions are
	// at views 150, 200, and 250. In between phase transitions, the controller
	// calls the DKG smart-contract every 10 views.
	//
	// VIEWS
	// setup      : 100
	// polling    : 110 120 130 140 150
	// Phase1Final: 150
	// polling    : 160 170 180 190 200
	// Phase2Final: 200
	// polling    : 210 220 230 240 250
	// Phase3Final: 250
	// final      : 300

	// create and record relevant blocks
	blocks := make(map[uint64]*flow.Header)
	var view uint64
	for view = 100; view <= 250; view += dkgeng.DefaultPollStep {
		blocks[view] = &flow.Header{View: view}
	}
	firstBlock := blocks[100]

<<<<<<< HEAD
=======
	// we arbitrarily use 999 as the current epoch counter
>>>>>>> 633fb1e0
	currentCounter := uint64(999)

	currentEpochSetup := flow.EpochSetup{
		Counter:            currentCounter,
		DKGPhase1FinalView: 150,
		DKGPhase2FinalView: 200,
		DKGPhase3FinalView: 250,
		FinalView:          300,
		Participants:       conIdentities,
		RandomSource:       []byte("random bytes for seed"),
	}

	// create the EpochSetup that will trigger the next DKG run with all the
	// desired parameters
	nextEpochSetup := flow.EpochSetup{
		Counter:      currentCounter + 1,
		Participants: conIdentities,
		RandomSource: []byte("random bytes for seed"),
	}

	nodes, _ := createNodes(
		t,
		hub,
		chainID,
		whiteboard,
		conIdentities,
		currentEpochSetup,
		nextEpochSetup,
		firstBlock.ID())

	for _, n := range nodes {
		n.Ready()
	}

	// trigger the EpochSetupPhaseStarted event for all nodes, effectively
	// starting the next DKG run
	for _, n := range nodes {
		n.ProtocolEvents.EpochSetupPhaseStarted(currentCounter, firstBlock)
	}

	// trigger the BlockFinalized events for each view of interest, effectively
	// causing the DKG state machine to progress
	for view = 100; view <= 250; view += dkgeng.DefaultPollStep {
		time.Sleep(300 * time.Millisecond)
		hub.DeliverAll()
		for _, n := range nodes {
			n.ProtocolEvents.BlockFinalized(blocks[view])
		}
	}

	for _, n := range nodes {
		n.Done()
	}

	t.Logf("there are %d result(s)", len(whiteboard.results))
	assert.Equal(t, 1, len(whiteboard.results))

	for _, result := range whiteboard.results {
		signers := whiteboard.resultSubmitters[flow.MakeID(result)]
		t.Logf("result %s has %d proposers", flow.MakeID(result), len(signers))
		assert.Equal(t, N, len(signers))
	}

	// create and test a threshold signature with the keys computed by dkg
	sigData := []byte("message to be signed")
	signers := make([]*signature.ThresholdProvider, 0, N)
	signatures := []crypto.Signature{}
	indices := []uint{}
	for i, n := range nodes {
		priv, err := n.keyStorage.RetrieveMyDKGPrivateInfo(nextEpochSetup.Counter)
		require.NoError(t, err)

		signer := signature.NewThresholdProvider("TAG", priv.RandomBeaconPrivKey.PrivateKey)
		signers = append(signers, signer)

		signature, err := signer.Sign(sigData)
		require.NoError(t, err)

		signatures = append(signatures, signature)
		indices = append(indices, uint(i))
	}

	// shuffle the signatures and indices before constructing the group
	// signature (since it only uses the first half signatures)
	seed := time.Now().UnixNano()
	rand.Seed(seed)
	rand.Shuffle(len(signatures), func(i, j int) {
		signatures[i], signatures[j] = signatures[j], signatures[i]
		indices[i], indices[j] = indices[j], indices[i]
	})

	groupSignature, err := signature.CombineThresholdShares(uint(len(nodes)), signatures, indices)
	require.NoError(t, err)

	result := whiteboard.resultBySubmitter[nodes[0].Me.NodeID()]
	groupPk := result.groupKey
	ok, err := signers[0].Verify(sigData, groupSignature, groupPk)
	require.NoError(t, err)
	assert.True(t, ok, "failed to verify threshold signature")
}<|MERGE_RESOLUTION|>--- conflicted
+++ resolved
@@ -190,10 +190,7 @@
 	}
 	firstBlock := blocks[100]
 
-<<<<<<< HEAD
-=======
 	// we arbitrarily use 999 as the current epoch counter
->>>>>>> 633fb1e0
 	currentCounter := uint64(999)
 
 	currentEpochSetup := flow.EpochSetup{
