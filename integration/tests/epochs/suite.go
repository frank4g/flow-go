--- conflicted
+++ resolved
@@ -20,12 +20,6 @@
 	"github.com/onflow/flow-go/model/bootstrap"
 	"github.com/onflow/flow-go/model/encodable"
 	"github.com/onflow/flow-go/state/protocol/inmem"
-<<<<<<< HEAD
-=======
-	"github.com/rs/zerolog"
-	"github.com/stretchr/testify/require"
-	"github.com/stretchr/testify/suite"
->>>>>>> 2bc429b8
 
 	"github.com/onflow/flow-go/engine/ghost/client"
 	"github.com/onflow/flow-go/integration/testnet"
@@ -63,18 +57,13 @@
 
 // SetupTest is run automatically by the testing framework before each test case.
 func (s *Suite) SetupTest() {
-<<<<<<< HEAD
 	s.ctx, s.cancel = context.WithCancel(context.Background())
 	// set default values for epoch length config - use a longer staking auction length
 	// by default to allow time for staking nodes to join at the first epoch boundary
 	s.StakingAuctionLen = 200
 	s.DKGPhaseLen = 50
 	s.EpochLen = 380
-}
-
-// StartNetwork sets up and starts the Flow network configured for epoch integration tests.
-func (s *Suite) StartNetwork() {
-=======
+
 	logger := unittest.LoggerWithLevel(zerolog.InfoLevel).With().
 		Str("testfile", "suite.go").
 		Str("testcase", s.T().Name()).
@@ -85,7 +74,6 @@
 		s.log.Info().Msgf("================> Finish SetupTest")
 	}()
 
->>>>>>> 2bc429b8
 	collectionConfigs := []func(*testnet.NodeConfig){
 		testnet.WithAdditionalFlag("--hotstuff-timeout=12s"),
 		testnet.WithAdditionalFlag("--block-rate-delay=100ms"),
@@ -145,13 +133,8 @@
 	return client
 }
 
-<<<<<<< HEAD
-// StopNetwork tears down and cleans up the Docker network.
-func (s *Suite) StopNetwork() {
-=======
 func (s *Suite) TearDownTest() {
 	s.log.Info().Msgf("================> Start TearDownTest")
->>>>>>> 2bc429b8
 	s.net.Remove()
 	s.cancel()
 	s.log.Info().Msgf("================> Finish TearDownTest")
