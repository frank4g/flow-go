--- conflicted
+++ resolved
@@ -1,13 +1,9 @@
 package trie
 
 var defaultLeafHash []byte = Hash(EmptySlice)
-<<<<<<< HEAD
-var defaultHashes [257][]byte // The zero hashes of the level of the tree
-=======
 
 // we are currently supporting keys of a size up to 32 bytes. I.e. path length from the root of a fully expanded tree to the leaf node is 256. A path of length k is comprised of k+1 vertices. Hence, we need 257 default hashes.
 var defaultHashes [257][]byte
->>>>>>> 11e00833
 
 func init() {
 	// Creates the Default hashes from base to level height
