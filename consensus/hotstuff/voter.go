--- conflicted
+++ resolved
@@ -6,17 +6,9 @@
 
 // Voter produces votes for the given block according to voting rules.
 type Voter interface {
-<<<<<<< HEAD
-	// Voter takes a block and current view, and decide whether to vote for the block.
-	// If it decides to vote, it returns (&vote, nil). The call will call into VoteAggregator's GetVoteCreator method to get a
-	// `createVote` function and create a vote with it,
-	// If it decides not to vote, it returns (nil, NoVoteError)
-=======
 	// ProduceVoteIfVotable takes a block and current view, and decides whether to vote for the block.
 	// If it decides to vote, it returns (&vote, nil). The call will call into VoteAggregator's GetVoteCreator method to get a
 	// `createVote` function and create a vote with it,
 	// If it decides not to vote, it returns (nil, NoVoteError)
-	// ToDo: document sentinel errors expected during normal operation
->>>>>>> 4f0195e5
 	ProduceVoteIfVotable(block *model.Block, curView uint64) (*model.Vote, error)
 }