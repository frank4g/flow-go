package verification

import (
	"fmt"

	"github.com/dapperlabs/flow-go/consensus/hotstuff"
	"github.com/dapperlabs/flow-go/consensus/hotstuff/model"
	"github.com/dapperlabs/flow-go/model/flow"
	"github.com/dapperlabs/flow-go/model/flow/filter"
	"github.com/dapperlabs/flow-go/model/flow/order"
	"github.com/dapperlabs/flow-go/module"
)

// CombinedVerifier is a verifier capable of verifying two signatures for each
// verifying operation. The first type is a signature from an aggregating signer,
// which verifies either the single or the aggregated signature. The second type is
// a signature from a threshold signer, which verifies either the signature share or
// the reconstructed threshold signature.
type CombinedVerifier struct {
	committee hotstuff.Committee
<<<<<<< HEAD
=======
	dkg       hotstuff.DKG
>>>>>>> 5e32ecc2
	staking   module.AggregatingVerifier
	beacon    module.ThresholdVerifier
	merger    module.Merger
}

// NewCombinedVerifier creates a new combined verifier with the given dependencies.
// - the hotstuff committee's state is used to retrieve the public keys for the staking signature;
// - the DKG state is used to retrieve DKG data necessary to verify beacon signatures;
// - the staking verifier is used to verify single & aggregated staking signatures;
// - the beacon verifier is used to verify signature shares & threshold signatures;
// - the merger is used to combined & split staking & random beacon signatures; and
func NewCombinedVerifier(committee hotstuff.Committee, staking module.AggregatingVerifier, beacon module.ThresholdVerifier, merger module.Merger) *CombinedVerifier {
	c := &CombinedVerifier{
		committee: committee,
		staking:   staking,
		beacon:    beacon,
		merger:    merger,
	}
	return c
}

// VerifyVote verifies the validity of a combined signature on a vote.
func (c *CombinedVerifier) VerifyVote(voterID flow.Identifier, sigData []byte, block *model.Block) (bool, error) {

	// create the to-be-signed message
	msg := makeVoteMessage(block.View, block.BlockID)

	// get the set of signing participants
	participants, err := c.committee.Identities(block.BlockID, filter.Any)
	if err != nil {
		return false, fmt.Errorf("could not get participants: %w", err)
	}

	// get the specific identity
	signer, ok := participants.ByNodeID(voterID)
	if !ok {
		return false, fmt.Errorf("voter %x is not a valid consensus participant at block %x: %w", voterID, block.BlockID, model.ErrInvalidSigner)
	}

	// split the two signatures from the vote
	splitSigs, err := c.merger.Split(sigData)
	if err != nil {
		return false, fmt.Errorf("could not split signature: %w", ErrInvalidFormat)
	}

	// check if we have two signature
	if len(splitSigs) != 2 {
		return false, fmt.Errorf("wrong number of combined signatures: %w", ErrInvalidFormat)
	}

	// assign the signtures
	stakingSig := splitSigs[0]
	beaconShare := splitSigs[1]

	dkg, err := c.committee.DKG(block.BlockID)
	if err != nil {
		return false, fmt.Errorf("could not get dkg: %w", err)
	}

	// get the signer dkg key share
<<<<<<< HEAD
	beaconPubKey, err := c.committee.DKGKeyShare(block.BlockID, voterID)
=======
	beaconPubKey, err := dkg.KeyShare(voterID)
>>>>>>> 5e32ecc2
	if err != nil {
		return false, fmt.Errorf("could not get random beacon key share for %x: %w", voterID, err)
	}

	// verify each signature against the message
	stakingValid, err := c.staking.Verify(msg, stakingSig, signer.StakingPubKey)
	if err != nil {
		return false, fmt.Errorf("could not verify staking signature: %w", err)
	}
	beaconValid, err := c.beacon.Verify(msg, beaconShare, beaconPubKey)
	if err != nil {
		return false, fmt.Errorf("could not verify beacon signature: %w", err)
	}

	return stakingValid && beaconValid, nil
}

// VerifyQC verifies the validity of a combined signature on a quorum certificate.
func (c *CombinedVerifier) VerifyQC(voterIDs []flow.Identifier, sigData []byte, block *model.Block) (bool, error) {

	// get the full Identities of the signers
	signers, err := c.committee.Identities(block.BlockID, filter.HasNodeID(voterIDs...))
	if err != nil {
		return false, fmt.Errorf("could not get signer identities: %w", err)
	}
	if len(signers) < len(voterIDs) { // check we have valid consensus member Identities for all signers
		return false, fmt.Errorf("some signers are not valid consensus participants at block %x: %w", block.BlockID, model.ErrInvalidSigner)
	}
	signers = signers.Order(order.ByReferenceOrder(voterIDs)) // re-arrange Identities into the same order as in voterIDs

<<<<<<< HEAD
	// get the DKG group key from the DKG state
	dkgKey, err := c.committee.DKGGroupKey(block.BlockID)
=======
	dkg, err := c.committee.DKG(block.BlockID)
>>>>>>> 5e32ecc2
	if err != nil {
		return false, fmt.Errorf("could not get dkg: %w", err)
	}

	// split the aggregated staking & beacon signatures
	splitSigs, err := c.merger.Split(sigData)
	if err != nil {
		return false, fmt.Errorf("could not split signature: %w", ErrInvalidFormat)
	}

	// check we have the right amount of split sigs
	if len(splitSigs) != 2 {
		return false, fmt.Errorf("invalid number of split signatures: %w", ErrInvalidFormat)
	}

	// assign the signatures
	stakingAggSig := splitSigs[0]
	beaconThresSig := splitSigs[1]

	// verify the aggregated staking signature first
	msg := makeVoteMessage(block.View, block.BlockID)
	stakingValid, err := c.staking.VerifyMany(msg, stakingAggSig, signers.StakingKeys())
	if err != nil {
		return false, fmt.Errorf("could not verify staking signature: %w", err)
	}
	beaconValid, err := c.beacon.VerifyThreshold(msg, beaconThresSig, dkg.GroupKey())
	if err != nil {
		return false, fmt.Errorf("could not verify beacon signature: %w", err)
	}

	return stakingValid && beaconValid, nil
}<|MERGE_RESOLUTION|>--- conflicted
+++ resolved
@@ -18,10 +18,7 @@
 // the reconstructed threshold signature.
 type CombinedVerifier struct {
 	committee hotstuff.Committee
-<<<<<<< HEAD
-=======
 	dkg       hotstuff.DKG
->>>>>>> 5e32ecc2
 	staking   module.AggregatingVerifier
 	beacon    module.ThresholdVerifier
 	merger    module.Merger
@@ -82,11 +79,7 @@
 	}
 
 	// get the signer dkg key share
-<<<<<<< HEAD
-	beaconPubKey, err := c.committee.DKGKeyShare(block.BlockID, voterID)
-=======
 	beaconPubKey, err := dkg.KeyShare(voterID)
->>>>>>> 5e32ecc2
 	if err != nil {
 		return false, fmt.Errorf("could not get random beacon key share for %x: %w", voterID, err)
 	}
@@ -117,12 +110,7 @@
 	}
 	signers = signers.Order(order.ByReferenceOrder(voterIDs)) // re-arrange Identities into the same order as in voterIDs
 
-<<<<<<< HEAD
-	// get the DKG group key from the DKG state
-	dkgKey, err := c.committee.DKGGroupKey(block.BlockID)
-=======
 	dkg, err := c.committee.DKG(block.BlockID)
->>>>>>> 5e32ecc2
 	if err != nil {
 		return false, fmt.Errorf("could not get dkg: %w", err)
 	}
