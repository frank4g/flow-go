package trie

import (
	"bytes"
	"encoding/hex"
	"encoding/json"
	"errors"
	"fmt"
	"io"
	"sync"

	"github.com/onflow/flow-go/ledger"
	"github.com/onflow/flow-go/ledger/common"
	"github.com/onflow/flow-go/ledger/common/utils"
	"github.com/onflow/flow-go/ledger/complete/mtrie/node"
)

// MTrie represents a perfect in-memory full binary Merkle tree with uniform height.
// For a detailed description of the storage model, please consult `mtrie/README.md`
//
// A MTrie is a thin wrapper around a the trie's root Node. An MTrie implements the
// logic for forming MTrie-graphs from the elementary nodes. Specifically:
//   * how Nodes (graph vertices) form a Trie,
//   * how register values are read from the trie,
//   * how Merkle proofs are generated from a trie, and
//   * how a new Trie with updated values is generated.
//
// `MTrie`s are _immutable_ data structures. Updating register values is implemented through
// copy-on-write, which creates a new `MTrie`. For minimal memory consumption, all sub-tries
// that where not affected by the write operation are shared between the original MTrie
// (before the register updates) and the updated MTrie (after the register writes).
//
// DEFINITIONS and CONVENTIONS:
//   * HEIGHT of a node v in a tree is the number of edges on the longest downward path
//     between v and a tree leaf. The height of a tree is the height of its root.
//     The height of a Trie is always the height of the fully-expanded tree.
type MTrie struct {
	root         *node.Node
	pathByteSize int
}

// NewEmptyMTrie returns an empty Mtrie (root is an empty node)
func NewEmptyMTrie(pathByteSize int) (*MTrie, error) {
	if pathByteSize < 1 {
		return nil, errors.New("trie's path size [in bytes] must be positive")
	}
	height := pathByteSize * 8
	return &MTrie{
		root:         node.NewEmptyTreeRoot(height),
		pathByteSize: pathByteSize,
	}, nil
}

// NewMTrie returns a Mtrie given the root
func NewMTrie(root *node.Node) (*MTrie, error) {
	if root.Height()%8 != 0 {
		return nil, errors.New("height of root node must be integer-multiple of 8")
	}
	pathByteSize := root.Height() / 8
	return &MTrie{
		root:         root,
		pathByteSize: pathByteSize,
	}, nil
}

// Height returns the height of the trie, which
// is the height of its root node.
func (mt *MTrie) Height() int { return mt.root.Height() }

// StringRootHash returns the trie's Hex-encoded root hash.
// Concurrency safe (as Tries are immutable structures by convention)
func (mt *MTrie) StringRootHash() string { return hex.EncodeToString(mt.root.Hash()) }

// RootHash returns the trie's root hash (i.e. the hash of the trie's root node).
// Concurrency safe (as Tries are immutable structures by convention)
func (mt *MTrie) RootHash() []byte { return mt.root.Hash() }

// PathLength return the length [in bytes] the trie operates with.
// Concurrency safe (as Tries are immutable structures by convention)
func (mt *MTrie) PathLength() int { return mt.pathByteSize }

// AllocatedRegCount returns the number of allocated registers in the trie.
// Concurrency safe (as Tries are immutable structures by convention)
func (mt *MTrie) AllocatedRegCount() uint64 { return mt.root.RegCount() }

// MaxDepth returns the length of the longest branch from root to leaf.
// Concurrency safe (as Tries are immutable structures by convention)
func (mt *MTrie) MaxDepth() uint16 { return mt.root.MaxDepth() }

// RootNode returns the Trie's root Node
// Concurrency safe (as Tries are immutable structures by convention)
func (mt *MTrie) RootNode() *node.Node {
	return mt.root
}

// StringRootHash returns the trie's string representation.
// Concurrency safe (as Tries are immutable structures by convention)
func (mt *MTrie) String() string {
	trieStr := fmt.Sprintf("Trie root hash: %v\n", mt.StringRootHash())
	return trieStr + mt.root.FmtStr("", "")
}

// UnsafeRead read payloads for the given paths.
// UNSAFE: requires _all_ paths to have a length of mt.Height bits.
// CAUTION: while reading the payloads, `paths` is permuted IN-PLACE for optimized processing.
// Return:
//  * `payloads` []*ledger.Payload
//     For each path, the corresponding payload is written into payloads. AFTER
//     the read operation completes, the order of `path` and `payloads` are such that
//     for `path[i]` the corresponding register value is referenced by 0`payloads[i]`.
// TODO move consistency checks from Forest into Trie to obtain a safe, self-contained API
func (mt *MTrie) UnsafeRead(paths []ledger.Path) []*ledger.Payload {
	payloads := make([]*ledger.Payload, len(paths)) // pre-allocate slice for the result
	mt.read(payloads, paths, mt.root)
	return payloads
}

// read reads all the registers in subtree with `head` as root node. For each
// `path[i]`, the corresponding payload is written into `payloads[i]` for the same index `i`.
// CAUTION:
//  * while reading the payloads, `paths` is permuted IN-PLACE for optimized processing.
//  * unchecked requirement: all paths must go through the `head` node
func (mt *MTrie) read(payloads []*ledger.Payload, paths []ledger.Path, head *node.Node) {
	// check for empty paths
	if len(paths) == 0 {
		return
	}

	// path not found
	if head == nil {
		for i := range paths {
			payloads[i] = ledger.EmptyPayload()
		}
		return
	}
	// reached a leaf node
	if head.IsLeaf() {
		for i, p := range paths {
			if bytes.Equal(head.Path(), p) {
				payloads[i] = head.Payload()
			} else {
				payloads[i] = ledger.EmptyPayload()
			}
		}
		return
	}

	// partition step to quick sort the paths:
	// lpaths contains all paths that have `0` at the partitionIndex
	// rpaths contains all paths that have `1` at the partitionIndex
	depth := mt.Height() - head.Height() // distance to the tree root
	partitionIndex := utils.SplitPaths(paths, depth)
	lpaths, rpaths := paths[:partitionIndex], paths[partitionIndex:]
	lpayloads, rpayloads := payloads[:partitionIndex], payloads[partitionIndex:]

	// read values from left and right subtrees in parallel
	parallelRecursionThreshold := 32 // threshold to avoid the parallelization going too deep in the recursion
	if len(lpaths) <= parallelRecursionThreshold {
		mt.read(lpayloads, lpaths, head.LeftChild())
		mt.read(rpayloads, rpaths, head.RightChild())
	} else {
		// concurrent read of left and right subtree
		wg := sync.WaitGroup{}
		wg.Add(1)
		go func() {
			mt.read(lpayloads, lpaths, head.LeftChild())
			wg.Done()
		}()
		mt.read(rpayloads, rpaths, head.RightChild())
		wg.Wait() // wait for all threads
	}
}

// NewTrieWithUpdatedRegisters constructs a new trie containing all registers from the parent trie.
// The key-value pairs specify the registers whose values are supposed to hold updated values
// compared to the parent trie. Constructing the new trie is done in a COPY-ON-WRITE manner:
//   * The original trie remains unchanged.
//   * subtries that remain unchanged are from the parent trie instead of copied.
// UNSAFE: method requires the following conditions to be satisfied:
//   * keys are NOT duplicated
//   * requires _all_ paths to have a length of mt.Height bits.
// CAUTION: `updatedPaths` and `updatedPayloads` are permuted IN-PLACE for optimized processing.
// TODO: move consistency checks from MForest to here, to make API safe and self-contained
func NewTrieWithUpdatedRegisters(parentTrie *MTrie, updatedPaths []ledger.Path, updatedPayloads []ledger.Payload) (*MTrie, error) {
	parentRoot := parentTrie.root
	updatedRoot := parentTrie.update(parentRoot.Height(), parentRoot, updatedPaths, updatedPayloads, nil)
	updatedTrie, err := NewMTrie(updatedRoot)
	if err != nil {
		return nil, fmt.Errorf("constructing updated trie failed: %w", err)
	}
	return updatedTrie, nil
}

// update traverses the subtree and updates the stored registers
// CAUTION: while updating, `paths` and `payloads` are permuted IN-PLACE for optimized processing.
// UNSAFE: method requires the following conditions to be satisfied:
//   * paths all share the same common prefix [0 : mt.maxHeight-1 - nodeHeight)
//     (excluding the bit at index headHeight)
//   * paths are NOT duplicated
func (parentTrie *MTrie) update(
	nodeHeight int, parentNode *node.Node,
	paths []ledger.Path, payloads []ledger.Payload, compactLeaf *node.Node,
) *node.Node {
	// No new paths to write
	if len(paths) == 0 {
		// check is a compactLeaf from a higher height is still left
		if compactLeaf != nil {
			return node.NewLeaf(compactLeaf.Path(), compactLeaf.Payload(), nodeHeight)
		}
		return parentNode
	}

	if len(paths) == 1 && parentNode == nil && compactLeaf == nil {
		return node.NewLeaf(paths[0], &payloads[0], nodeHeight)
	}

	if parentNode != nil && parentNode.IsLeaf() { // if we're here then compactLeaf == nil
		// check if the parent path node is among the updated paths
		parentPath := parentNode.Path()
		found := false
		for i, p := range paths {
			if bytes.Equal(p, parentPath) {
				// the case where the leaf can be reused
				if len(paths) == 1 {
					if !bytes.Equal(parentNode.Payload().Value, payloads[i].Value) {
						return node.NewLeaf(paths[i], &payloads[i], nodeHeight)
					}
					// avoid creating a new node when the same payload is written
					return parentNode
				}
				found = true
				break
			}
		}
		if !found {
			compactLeaf = parentNode
		}
	}

	// in the remaining code: len(paths)>1

	// Split paths and payloads to recurse:
	// lpaths contains all paths that have `0` at the partitionIndex
	// rpaths contains all paths that have `1` at the partitionIndex
	depth := parentTrie.Height() - nodeHeight // distance to the tree root
	partitionIndex := utils.SplitByPath(paths, payloads, depth)
	lpaths, rpaths := paths[:partitionIndex], paths[partitionIndex:]
	lpayloads, rpayloads := payloads[:partitionIndex], payloads[partitionIndex:]

	// check if there is a compact leaf that needs to get deep to height 0
	var lcompactLeaf, rcompactLeaf *node.Node
	if compactLeaf != nil {
		// if yes, check which branch it will go to.
		if utils.Bit(compactLeaf.Path(), parentTrie.Height()-nodeHeight) == 0 {
			lcompactLeaf = compactLeaf
		} else {
			rcompactLeaf = compactLeaf
		}
	}

	// set the parent node children
	var lchildParent, rchildParent *node.Node
	if parentNode != nil {
		lchildParent = parentNode.LeftChild()
		rchildParent = parentNode.RightChild()
	}

	// recurse over each branch
	var lChild, rChild *node.Node
	parallelRecursionThreshold := 16
	if len(lpayloads) < parallelRecursionThreshold || len(rpayloads) < parallelRecursionThreshold {
		// runtime optimization: if there are _no_ updates for either left or right sub-tree, proceed single-threaded
		lChild = parentTrie.update(nodeHeight-1, lchildParent, lpaths, lpayloads, lcompactLeaf)
		rChild = parentTrie.update(nodeHeight-1, rchildParent, rpaths, rpayloads, rcompactLeaf)
	} else {
		// runtime optimization: process the left child is a separate thread
		wg := sync.WaitGroup{}
		wg.Add(1)
		go func() {
			defer wg.Done()
			lChild = parentTrie.update(nodeHeight-1, lchildParent, lpaths, lpayloads, lcompactLeaf)
		}()
		rChild = parentTrie.update(nodeHeight-1, rchildParent, rpaths, rpayloads, rcompactLeaf)
		wg.Wait()
	}

	// mitigate storage exhaustion attack: avoids creating a new node when the exact same
	// payload is re-written at a register.
	if lChild == lchildParent && rChild == rchildParent {
		return parentNode
	}
	return node.NewInterimNode(nodeHeight, lChild, rChild)
}

// UnsafeProofs provides proofs for the given paths.
// CAUTION: while updating, `paths` and `proofs` are permuted IN-PLACE for optimized processing.
// UNSAFE: requires _all_ paths to have a length of mt.Height bits.
func (mt *MTrie) UnsafeProofs(paths []ledger.Path, proofs []*ledger.TrieProof) {
	mt.proofs(mt.root, paths, proofs)
}

// proofs traverses the subtree and stores proofs for the given register paths in
// the provided `proofs` slice
// CAUTION: while updating, `paths` and `proofs` are permuted IN-PLACE for optimized processing.
// UNSAFE: method requires the following conditions to be satisfied:
//   * paths all share the same common prefix [0 : mt.maxHeight-1 - nodeHeight)
//     (excluding the bit at index headHeight)
func (mt *MTrie) proofs(head *node.Node, paths []ledger.Path, proofs []*ledger.TrieProof) {
	// check for empty paths
	if len(paths) == 0 {
		return
	}

	// we've reached the end of a trie
	// and path is not found (noninclusion proof)
	if head == nil {
		// by default, proofs are non-inclusion proofs
		return
	}

	// we've reached a leaf
	if head.IsLeaf() {
		for i, path := range paths {
			// value matches (inclusion proof)
			if bytes.Equal(head.Path(), path) {
				proofs[i].Path = head.Path()
				proofs[i].Payload = head.Payload()
				proofs[i].Inclusion = true
			}
		}
		// by default, proofs are non-inclusion proofs
		return
	}

	// increment steps for all the proofs
	for _, p := range proofs {
		p.Steps++
	}

	// partition step to quick sort the paths:
	// lpaths contains all paths that have `0` at the partitionIndex
	// rpaths contains all paths that have `1` at the partitionIndex
	depth := mt.Height() - head.Height() // distance to the tree root
	partitionIndex := utils.SplitTrieProofsByPath(paths, proofs, depth)
	lpaths, rpaths := paths[:partitionIndex], paths[partitionIndex:]
	lproofs, rproofs := proofs[:partitionIndex], proofs[partitionIndex:]

	parallelRecursionThreshold := 128 // threshold to avoid the parallelization going too deep in the recursion
	if len(lpaths) <= parallelRecursionThreshold {
		// runtime optimization: below the parallelRecursionThreshold, we proceed single-threaded
		addSiblingTrieHashToProofs(head.RightChild(), depth, lproofs)
		mt.proofs(head.LeftChild(), lpaths, lproofs)

		addSiblingTrieHashToProofs(head.LeftChild(), depth, rproofs)
		mt.proofs(head.RightChild(), rpaths, rproofs)
	} else {
		wg := sync.WaitGroup{}
		wg.Add(1)
		go func() {
			addSiblingTrieHashToProofs(head.RightChild(), depth, lproofs)
			mt.proofs(head.LeftChild(), lpaths, lproofs)
			wg.Done()
		}()

		addSiblingTrieHashToProofs(head.LeftChild(), depth, rproofs)
		mt.proofs(head.RightChild(), rpaths, rproofs)
		wg.Wait()
	}
}

// addSiblingTrieHashToProofs inspects the sibling Trie and adds its root hash
// to the proofs, if the trie contains non-empty registers (i.e. the
// siblingTrie has a non-default hash).
<<<<<<< HEAD
func addSubtrieHashToProofs(siblingTrie *node.Node, depth int, proofs []*ledger.TrieProof) {
=======
func addSiblingTrieHashToProofs(siblingTrie *node.Node, depth int, proofs []*ledger.TrieProof) {
>>>>>>> e03fbdd6
	if siblingTrie == nil || len(proofs) == 0 {
		return
	}

	// This code is necessary, because we do not remove nodes from the trie
	// when a register is deleted. Instead, we just set the respective leaf's
	// payload to empty. While this will cause the lead's hash to become the
	// default hash, the node itself remains as part of the trie.
	// However, a proof has the convention that the hash of the sibling trie
	// should only be included, if it is _non-default_. Therefore, we can
	// neither use `siblingTrie == nil` nor `siblingTrie.RegisterCount == 0`,
<<<<<<< HEAD
	// as the other subtrie might contain leafs with default value (which are
=======
	// as the sibling trie might contain leaves with default value (which are
>>>>>>> e03fbdd6
	// still counted as occupied registers)
	// TODO: On update, prune subtries which only contain empty registers.
	//       Then, a child is nil if and only if the subtrie is empty.

	nodeHash := siblingTrie.Hash()
	isDef := bytes.Equal(nodeHash, common.GetDefaultHashForHeight(siblingTrie.Height()))
	if !isDef { // in proofs, we only provide non-default value hashes
		for _, p := range proofs {
			utils.SetBit(p.Flags, depth)
			p.Interims = append(p.Interims, nodeHash)
		}
	}
}

// Equals compares two tries for equality.
// Tries are equal iff they store the same data (i.e. root hash matches)
// and their number and height are identical
func (mt *MTrie) Equals(o *MTrie) bool {
	if o == nil {
		return false
	}
	return o.PathLength() == mt.PathLength() && bytes.Equal(o.RootHash(), mt.RootHash())
}

// DumpAsJSON dumps the trie key value pairs to a file having each key value pair as a json row
func (mt *MTrie) DumpAsJSON(w io.Writer) error {

	// Use encoder to prevent building entire trie in memory
	enc := json.NewEncoder(w)

	err := dumpAsJSON(mt.root, enc)
	if err != nil {
		return err
	}

	return nil
}

// dumpAsJSON serializes the sub-trie with root n to json and feeds it into encoder
func dumpAsJSON(n *node.Node, encoder *json.Encoder) error {
	if n.IsLeaf() {
		err := encoder.Encode(n.Payload())
		if err != nil {
			return err
		}
		return nil
	}

	if lChild := n.LeftChild(); lChild != nil {
		err := dumpAsJSON(lChild, encoder)
		if err != nil {
			return err
		}
	}

	if rChild := n.RightChild(); rChild != nil {
		err := dumpAsJSON(rChild, encoder)
		if err != nil {
			return err
		}
	}
	return nil
}

// EmptyTrieRootHash returns the rootHash of an empty Trie for the specified path size [bytes]
func EmptyTrieRootHash(pathByteSize int) []byte {
	return node.NewEmptyTreeRoot(8 * pathByteSize).Hash()
}

// AllPayloads returns all payloads
func (mt *MTrie) AllPayloads() []ledger.Payload {
	return mt.root.AllPayloads()
}

// IsAValidTrie verifies the content of the trie for potential issues
func (mt *MTrie) IsAValidTrie() bool {
	// TODO add checks on the health of node max height ...
	return mt.root.VerifyCachedHash()
}<|MERGE_RESOLUTION|>--- conflicted
+++ resolved
@@ -371,11 +371,7 @@
 // addSiblingTrieHashToProofs inspects the sibling Trie and adds its root hash
 // to the proofs, if the trie contains non-empty registers (i.e. the
 // siblingTrie has a non-default hash).
-<<<<<<< HEAD
-func addSubtrieHashToProofs(siblingTrie *node.Node, depth int, proofs []*ledger.TrieProof) {
-=======
 func addSiblingTrieHashToProofs(siblingTrie *node.Node, depth int, proofs []*ledger.TrieProof) {
->>>>>>> e03fbdd6
 	if siblingTrie == nil || len(proofs) == 0 {
 		return
 	}
@@ -387,11 +383,7 @@
 	// However, a proof has the convention that the hash of the sibling trie
 	// should only be included, if it is _non-default_. Therefore, we can
 	// neither use `siblingTrie == nil` nor `siblingTrie.RegisterCount == 0`,
-<<<<<<< HEAD
-	// as the other subtrie might contain leafs with default value (which are
-=======
 	// as the sibling trie might contain leaves with default value (which are
->>>>>>> e03fbdd6
 	// still counted as occupied registers)
 	// TODO: On update, prune subtries which only contain empty registers.
 	//       Then, a child is nil if and only if the subtrie is empty.
