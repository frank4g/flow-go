--- conflicted
+++ resolved
@@ -134,11 +134,7 @@
 	height := rand.Uint64()
 	view := height + uint64(rand.Intn(1000))
 	return BlockHeaderWithParentFixture(&flow.Header{
-<<<<<<< HEAD
 		ChainID:  flow.DefaultChainID,
-=======
-		ChainID:  "testing_chain",
->>>>>>> 2452d92c
 		ParentID: IdentifierFixture(),
 		Height:   height,
 		View:     view,
@@ -168,7 +164,8 @@
 		tx := TransactionBodyFixture()
 		transactions[i] = &tx
 	}
-	return cluster.PayloadFromTransactions(flow.ZeroID, transactions...)
+	payload := cluster.PayloadFromTransactions(flow.ZeroID, transactions...)
+	return &payload
 }
 
 func ClusterBlockFixture() cluster.Block {
