--- conflicted
+++ resolved
@@ -30,23 +30,6 @@
 	return r0
 }
 
-// AtEpoch provides a mock function with given fields: epoch
-func (_m *State) AtEpoch(epoch uint64) protocol.Snapshot {
-	ret := _m.Called(epoch)
-
-	var r0 protocol.Snapshot
-	if rf, ok := ret.Get(0).(func(uint64) protocol.Snapshot); ok {
-		r0 = rf(epoch)
-	} else {
-		if ret.Get(0) != nil {
-			r0 = ret.Get(0).(protocol.Snapshot)
-		}
-	}
-
-	return r0
-}
-
-<<<<<<< HEAD
 // AtHeight provides a mock function with given fields: height
 func (_m *State) AtHeight(height uint64) protocol.Snapshot {
 	ret := _m.Called(height)
@@ -63,8 +46,6 @@
 	return r0
 }
 
-=======
->>>>>>> 5e32ecc2
 // Final provides a mock function with given fields:
 func (_m *State) Final() protocol.Snapshot {
 	ret := _m.Called()
