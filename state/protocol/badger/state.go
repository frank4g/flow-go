--- conflicted
+++ resolved
@@ -15,19 +15,6 @@
 )
 
 type State struct {
-<<<<<<< HEAD
-	metrics  module.ComplianceMetrics
-	db       *badger.DB
-	headers  storage.Headers
-	seals    storage.Seals
-	index    storage.Index
-	payloads storage.Payloads
-	blocks   storage.Blocks
-	setups   storage.EpochSetups
-	commits  storage.EpochCommits
-	consumer protocol.Consumer
-	cfg      Config
-=======
 	metrics       module.ComplianceMetrics
 	db            *badger.DB
 	headers       storage.Headers
@@ -38,14 +25,13 @@
 	setups        storage.EpochSetups
 	commits       storage.EpochCommits
 	epochStatuses storage.EpochStatuses
+	consumer      protocol.Consumer
 	cfg           Config
->>>>>>> 69301572
 }
 
 // NewState initializes a new state backed by a badger database, applying the
 // optional configuration parameters.
 func NewState(
-<<<<<<< HEAD
 	metrics module.ComplianceMetrics,
 	db *badger.DB,
 	headers storage.Headers,
@@ -55,25 +41,8 @@
 	blocks storage.Blocks,
 	setups storage.EpochSetups,
 	commits storage.EpochCommits,
+	statuses storage.EpochStatuses,
 	consumer protocol.Consumer,
-) (*State, error) {
-
-	s := &State{
-		metrics:  metrics,
-		db:       db,
-		headers:  headers,
-		seals:    seals,
-		index:    index,
-		payloads: payloads,
-		blocks:   blocks,
-		setups:   setups,
-		commits:  commits,
-		consumer: consumer,
-		cfg:      DefaultConfig(),
-=======
-	metrics module.ComplianceMetrics, db *badger.DB,
-	headers storage.Headers, seals storage.Seals, index storage.Index, payloads storage.Payloads, blocks storage.Blocks,
-	setups storage.EpochSetups, commits storage.EpochCommits, statuses storage.EpochStatuses,
 ) (*State, error) {
 
 	s := &State{
@@ -87,8 +56,8 @@
 		setups:        setups,
 		commits:       commits,
 		epochStatuses: statuses,
+		consumer:      consumer,
 		cfg:           DefaultConfig(),
->>>>>>> 69301572
 	}
 
 	return s, nil
