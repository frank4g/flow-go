package metrics

import (
	"github.com/prometheus/client_golang/prometheus"
	"github.com/prometheus/client_golang/prometheus/promauto"

	"github.com/dapperlabs/flow-go/model/flow"
	"github.com/dapperlabs/flow-go/module/trace"
)

// Execution spans.
const (
	// executionBlockReceivedToExecuted is a duration metric
	// from a block being received by an execution node to being executed
	executionBlockReceivedToExecuted = "execution_block_received_to_executed"
)

<<<<<<< HEAD
var (
	executionGasUsedPerBlockHist = promauto.NewHistogram(prometheus.HistogramOpts{
		Namespace: namespaceExecution,
		Subsystem: subsystemRuntime,
		Buckets:   []float64{1}, //TODO(andrew) Set once there are some figures around gas usage and limits
		Name:      "used_gas",
		Help:      "the gas used per block",
	})
	executionStateReadsPerBlockHist = promauto.NewHistogram(prometheus.HistogramOpts{
		Namespace: namespaceExecution,
		Subsystem: subsystemRuntime,
		Buckets:   []float64{5, 10, 50, 100, 500},
		Name:      "block_state_reads",
		Help:      "count of state access/read operations performed per block",
	})
	executionTotalExecutedTransactionsCounter = promauto.NewCounter(prometheus.CounterOpts{
		Namespace: namespaceExecution,
		Subsystem: subsystemRuntime,
		Name:      "total_executed_transactions",
		Help:      "the total number of transactions that have been executed",
	})
	executionLastExecutedBlockViewGauge = promauto.NewGauge(prometheus.GaugeOpts{
		Namespace: namespaceExecution,
		Subsystem: subsystemRuntime,
		Name:      "last_executed_block_view",
		Help:      "the last view that was executed",
	})
	executionStateStorageDiskTotalGauge = promauto.NewGauge(prometheus.GaugeOpts{
		Namespace: namespaceExecution,
		Subsystem: subsystemStateStorage,
		Name:      "data_size_bytes",
		Help:      "the execution state size on disk in bytes",
	})
	executionStorageStateCommitmentGauge = promauto.NewGauge(prometheus.GaugeOpts{
		Namespace: namespaceExecution,
		Subsystem: subsystemStateStorage,
		Name:      "commitment_size_bytes",
		Help:      "the storage size of a state commitment in bytes",
	})
)
=======
type ExecutionCollector struct {
	tracer                 *trace.OpenTracer
	gasUsedPerBlock        prometheus.Histogram
	stateReadsPerBlock     prometheus.Histogram
	stateStorageDiskTotal  prometheus.Gauge
	storageStateCommitment prometheus.Gauge
}

func NewExecutionCollector(tracer *trace.OpenTracer) *ExecutionCollector {

	ec := &ExecutionCollector{
		tracer: tracer,

		gasUsedPerBlock: promauto.NewHistogram(prometheus.HistogramOpts{
			Namespace: namespaceExecution,
			Subsystem: subsystemRuntime,
			Buckets:   []float64{1}, //TODO(andrew) Set once there are some figures around gas usage and limits
			Name:      "used_gas",
			Help:      "the gas used per block",
		}),

		stateReadsPerBlock: promauto.NewHistogram(prometheus.HistogramOpts{
			Namespace: namespaceExecution,
			Subsystem: subsystemRuntime,
			Buckets:   []float64{5, 10, 50, 100, 500},
			Name:      "block_state_reads",
			Help:      "count of state access/read operations performed per block",
		}),

		stateStorageDiskTotal: promauto.NewGauge(prometheus.GaugeOpts{
			Namespace: namespaceExecution,
			Subsystem: subsystemStateStorage,
			Name:      "data_size_bytes",
			Help:      "the execution state size on disk in bytes",
		}),

		storageStateCommitment: promauto.NewGauge(prometheus.GaugeOpts{
			Namespace: namespaceExecution,
			Subsystem: subsystemStateStorage,
			Name:      "commitment_size_bytes",
			Help:      "the storage size of a state commitment in bytes",
		}),
	}

	return ec
}
>>>>>>> 5f699cc4

// StartBlockReceivedToExecuted starts a span to trace the duration of a block
// from being received for execution to execution being finished
func (ec *ExecutionCollector) StartBlockReceivedToExecuted(blockID flow.Identifier) {
	ec.tracer.StartSpan(blockID, executionBlockReceivedToExecuted).SetTag("block_id", blockID.String)
}

// FinishBlockReceivedToExecuted finishes a span to trace the duration of a block
// from being received for execution to execution being finished
func (ec *ExecutionCollector) FinishBlockReceivedToExecuted(blockID flow.Identifier) {
	ec.tracer.FinishSpan(blockID, executionBlockReceivedToExecuted)
}

// ExecutionGasUsedPerBlock reports gas used per block
func (ec *ExecutionCollector) ExecutionGasUsedPerBlock(gas uint64) {
	ec.gasUsedPerBlock.Observe(float64(gas))
}

// ExecutionStateReadsPerBlock reports number of state access/read operations per block
func (ec *ExecutionCollector) ExecutionStateReadsPerBlock(reads uint64) {
	ec.stateReadsPerBlock.Observe(float64(reads))
}

// ExecutionStateStorageDiskTotal reports the total storage size of the execution state on disk in bytes
func (ec *ExecutionCollector) ExecutionStateStorageDiskTotal(bytes int64) {
	ec.stateStorageDiskTotal.Set(float64(bytes))
}

// ExecutionStorageStateCommitment reports the storage size of a state commitment
<<<<<<< HEAD
func (c *BaseMetrics) ExecutionStorageStateCommitment(bytes int64) {
	executionStorageStateCommitmentGauge.Set(float64(bytes))
}

// ExecutionLastExecutedBlockView reports last executed block view
func (c *BaseMetrics) ExecutionLastExecutedBlockView(view uint64) {
	executionLastExecutedBlockViewGauge.Set(float64(view))
}

// ExecutionTotalExecutedTransactions reports total executed transactions
func (c *BaseMetrics) ExecutionTotalExecutedTransactions(numberOfTx int) {
	executionTotalExecutedTransactionsCounter.Add(float64(numberOfTx))
=======
func (ec *ExecutionCollector) ExecutionStorageStateCommitment(bytes int64) {
	ec.storageStateCommitment.Set(float64(bytes))
>>>>>>> 5f699cc4
}<|MERGE_RESOLUTION|>--- conflicted
+++ resolved
@@ -15,54 +15,14 @@
 	executionBlockReceivedToExecuted = "execution_block_received_to_executed"
 )
 
-<<<<<<< HEAD
-var (
-	executionGasUsedPerBlockHist = promauto.NewHistogram(prometheus.HistogramOpts{
-		Namespace: namespaceExecution,
-		Subsystem: subsystemRuntime,
-		Buckets:   []float64{1}, //TODO(andrew) Set once there are some figures around gas usage and limits
-		Name:      "used_gas",
-		Help:      "the gas used per block",
-	})
-	executionStateReadsPerBlockHist = promauto.NewHistogram(prometheus.HistogramOpts{
-		Namespace: namespaceExecution,
-		Subsystem: subsystemRuntime,
-		Buckets:   []float64{5, 10, 50, 100, 500},
-		Name:      "block_state_reads",
-		Help:      "count of state access/read operations performed per block",
-	})
-	executionTotalExecutedTransactionsCounter = promauto.NewCounter(prometheus.CounterOpts{
-		Namespace: namespaceExecution,
-		Subsystem: subsystemRuntime,
-		Name:      "total_executed_transactions",
-		Help:      "the total number of transactions that have been executed",
-	})
-	executionLastExecutedBlockViewGauge = promauto.NewGauge(prometheus.GaugeOpts{
-		Namespace: namespaceExecution,
-		Subsystem: subsystemRuntime,
-		Name:      "last_executed_block_view",
-		Help:      "the last view that was executed",
-	})
-	executionStateStorageDiskTotalGauge = promauto.NewGauge(prometheus.GaugeOpts{
-		Namespace: namespaceExecution,
-		Subsystem: subsystemStateStorage,
-		Name:      "data_size_bytes",
-		Help:      "the execution state size on disk in bytes",
-	})
-	executionStorageStateCommitmentGauge = promauto.NewGauge(prometheus.GaugeOpts{
-		Namespace: namespaceExecution,
-		Subsystem: subsystemStateStorage,
-		Name:      "commitment_size_bytes",
-		Help:      "the storage size of a state commitment in bytes",
-	})
-)
-=======
 type ExecutionCollector struct {
-	tracer                 *trace.OpenTracer
-	gasUsedPerBlock        prometheus.Histogram
-	stateReadsPerBlock     prometheus.Histogram
-	stateStorageDiskTotal  prometheus.Gauge
-	storageStateCommitment prometheus.Gauge
+	tracer                           *trace.OpenTracer
+	gasUsedPerBlock                  prometheus.Histogram
+	stateReadsPerBlock               prometheus.Histogram
+	totalExecutedTransactionsCounter prometheus.Counter
+	lastExecutedBlockViewGauge       prometheus.Gauge
+	stateStorageDiskTotal            prometheus.Gauge
+	storageStateCommitment           prometheus.Gauge
 }
 
 func NewExecutionCollector(tracer *trace.OpenTracer) *ExecutionCollector {
@@ -86,6 +46,20 @@
 			Help:      "count of state access/read operations performed per block",
 		}),
 
+		totalExecutedTransactionsCounter: promauto.NewCounter(prometheus.CounterOpts{
+			Namespace: namespaceExecution,
+			Subsystem: subsystemRuntime,
+			Name:      "total_executed_transactions",
+			Help:      "the total number of transactions that have been executed",
+		}),
+
+		lastExecutedBlockViewGauge: promauto.NewGauge(prometheus.GaugeOpts{
+			Namespace: namespaceExecution,
+			Subsystem: subsystemRuntime,
+			Name:      "last_executed_block_view",
+			Help:      "the last view that was executed",
+		}),
+
 		stateStorageDiskTotal: promauto.NewGauge(prometheus.GaugeOpts{
 			Namespace: namespaceExecution,
 			Subsystem: subsystemStateStorage,
@@ -103,7 +77,6 @@
 
 	return ec
 }
->>>>>>> 5f699cc4
 
 // StartBlockReceivedToExecuted starts a span to trace the duration of a block
 // from being received for execution to execution being finished
@@ -133,21 +106,16 @@
 }
 
 // ExecutionStorageStateCommitment reports the storage size of a state commitment
-<<<<<<< HEAD
-func (c *BaseMetrics) ExecutionStorageStateCommitment(bytes int64) {
-	executionStorageStateCommitmentGauge.Set(float64(bytes))
+func (ec *ExecutionCollector) ExecutionStorageStateCommitment(bytes int64) {
+	ec.storageStateCommitment.Set(float64(bytes))
 }
 
 // ExecutionLastExecutedBlockView reports last executed block view
-func (c *BaseMetrics) ExecutionLastExecutedBlockView(view uint64) {
-	executionLastExecutedBlockViewGauge.Set(float64(view))
+func (ec *ExecutionCollector) ExecutionLastExecutedBlockView(view uint64) {
+	ec.lastExecutedBlockViewGauge.Set(float64(view))
 }
 
 // ExecutionTotalExecutedTransactions reports total executed transactions
-func (c *BaseMetrics) ExecutionTotalExecutedTransactions(numberOfTx int) {
-	executionTotalExecutedTransactionsCounter.Add(float64(numberOfTx))
-=======
-func (ec *ExecutionCollector) ExecutionStorageStateCommitment(bytes int64) {
-	ec.storageStateCommitment.Set(float64(bytes))
->>>>>>> 5f699cc4
+func (ec *ExecutionCollector) ExecutionTotalExecutedTransactions(numberOfTx int) {
+	ec.totalExecutedTransactionsCounter.Add(float64(numberOfTx))
 }