--- conflicted
+++ resolved
@@ -10,15 +10,6 @@
 	"github.com/dapperlabs/flow-go/module/trace"
 )
 
-<<<<<<< HEAD
-// Collector is a metrics collector for monitoring purpose.
-// It provides methods for collecting metrics data.
-type Collector struct {
-	tracer *trace.OpenTracer
-}
-
-func NewCollector(log zerolog.Logger) (*Collector, error) {
-=======
 // Collectors implement the module.Metrics interface.
 // They provides methods for collecting metrics data for monitoring purposes.
 // A collector is composed of BaseMetrics in conjunction with different implementations for
@@ -92,7 +83,6 @@
 
 // NewClusterCollector instantiates a new metrics Collector ONLY suitable for COLLECTOR NODES!
 func NewClusterCollector(log zerolog.Logger, clusterID string) (module.Metrics, error) {
->>>>>>> 7c9ac7c3
 	tracer, err := trace.NewTracer(log, "tracer")
 	if err != nil {
 		return nil, err
