--- conflicted
+++ resolved
@@ -267,11 +267,7 @@
 
 type vmMock struct{}
 
-<<<<<<< HEAD
-func (vm *vmMock) Run(ctx fvm.Context, proc fvm.Procedure, led state.View, programs *fvm.Programs) error {
-=======
 func (vm *vmMock) Run(ctx fvm.Context, proc fvm.Procedure, led state.View, programs *programs.Programs) error {
->>>>>>> 2b2c8e14
 	tx, ok := proc.(*fvm.TransactionProcedure)
 	if !ok {
 		return fmt.Errorf("invokable is not a transaction")
